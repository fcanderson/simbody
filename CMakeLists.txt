--- conflicted
+++ resolved
@@ -21,15 +21,7 @@
 if(COMMAND cmake_policy)
     cmake_policy(SET CMP0003 NEW)
     cmake_policy(SET CMP0005 NEW)
-<<<<<<< HEAD
-endif(COMMAND cmake_policy)
-=======
-    if(NOT (${CMAKE_VERSION} VERSION_LESS 3.0))
-        # MACOSX_RPATH enabled by default; policy introduced with cmake 3.0.
-        cmake_policy(SET CMP0042 NEW)
-    endif()
-endif()
->>>>>>> 3941855a
+endif()
 
 project(Simbody)
 
