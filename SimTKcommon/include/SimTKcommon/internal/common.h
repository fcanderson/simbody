#ifndef SimTK_SimTKCOMMON_COMMON_H_
#define SimTK_SimTKCOMMON_COMMON_H_

/* -------------------------------------------------------------------------- *
 *                       Simbody(tm): SimTKcommon                             *
 * -------------------------------------------------------------------------- *
 * This is part of the SimTK biosimulation toolkit originating from           *
 * Simbios, the NIH National Center for Physics-Based Simulation of           *
 * Biological Structures at Stanford, funded under the NIH Roadmap for        *
 * Medical Research, grant U54 GM072970. See https://simtk.org/home/simbody.  *
 *                                                                            *
 * Portions copyright (c) 2005-15 Stanford University and the Authors.        *
 * Authors: Michael Sherman                                                   *
 * Contributors: Chris Dembia                                                 *
 *                                                                            *
 * Licensed under the Apache License, Version 2.0 (the "License"); you may    *
 * not use this file except in compliance with the License. You may obtain a  *
 * copy of the License at http://www.apache.org/licenses/LICENSE-2.0.         *
 *                                                                            *
 * Unless required by applicable law or agreed to in writing, software        *
 * distributed under the License is distributed on an "AS IS" BASIS,          *
 * WITHOUT WARRANTIES OR CONDITIONS OF ANY KIND, either express or implied.   *
 * See the License for the specific language governing permissions and        *
 * limitations under the License.                                             *
 * -------------------------------------------------------------------------- */

/**@file
Mandatory first inclusion for any Simbody source or header file.

Every source and most header files using %SimTK must include this 
header as its \e first inclusion. Declarations and definitions that 
must be available and compiler-and machine-specific issues are dealt
with here.

This file must be includable from either C++ or ANSI C. It uses
the ANSI-C++ macro "__cplusplus" for any code that will compile
only under C++. **/

// Provide doxygen documentation for the SimTK namespace.

/**@namespace SimTK
This is the top-level %SimTK namespace into which all %SimTK names are 
placed to avoid collision with other symbols. If you get tired of prefacing 
every symbol with "SimTK::", include the statement "using namespace SimTK;" 
at the beginning of your %SimTK-using compilation units. Any names which 
cannot be put in the namespace (macro names, for example) begin with the 
prefix "SimTK_" instead. **/

// Define shared doxygen "modules" and sub-modules here. We'll put things 
// in them at various places when appropriate.

/**@defgroup GlobalFunctions Global Functions in the SimTK namespace
These are functions at the top level of the SimTK namespace, meaning
that a function named funcName() is invoked as SimTK::funcName(), or
just funcName() if there is a "using namespace SimTK;" statement in effect. **/

/**@defgroup ScalarFunctions Scalar Functions
   @ingroup GlobalFunctions
These functions are overloaded to act on %SimTK scalar types and C++
built-in types, including integral types when appropriate. **/

/**@defgroup BitFunctions Bit-twiddling Functions
   @ingroup GlobalFunctions
These functions perform highly optimized bit-twiddling operations on
the built-in integral types, and sometimes on the representations of
floating point types as well. **/

/**@defgroup Serialization  Utilities for De/serializing
   @ingroup GlobalFunctions
These namespace-scope templatized utilities provide uniform serialization
and deserialization behavior for built-in and SimTK-defined types. See
SimTK::Xml for support of serialization to/from Xml files. **/
    
/**@defgroup UniqueIndexTypes    Type-Safe Integer Indices

It is common to store objects or information about them in randomly-indexable 
arrays, and then to support maximum-performance selection by allowing the
index to be used. We want these arrays indexable by simple ints for speed, but
this quickly leads to APIs in which there are multiple int arguments in a
function call, each intended to select a different kind of object. A common
error when there is a series of identical argument types is to put them in
the wrong order. To avoid that, we define unique index types here for 
accessing each category to help stay out of trouble.

A unique index type is just a type-safe non-negative int, augmented with a 
"NaN" value called InvalidBLAH where BLAH is the type name. For most uses it 
will behave like an int, and it has an implicit conversion *to* int. Importantly
though, it has no implicit conversion *from* int so you can't pass a plain int 
or any other Index type to an argument expecting a certain Index type. **/

/*****************************/
/* ANSI-C COMPATIBLE SECTION */
/*****************************/

/* Set up a few compile-time options that affect all SimTK Core headers. */

/**
 * This compile-time constant determines the default precision used everywhere
 * in %SimTK Core code. Wherever a SimTK::Real, SimTK::Vector, SimTK::Matrix,
 * etc. appears with no precision specified, it will have this underlying precision.
 * We use 1==float, 2==double. Any other value will cause
 * a compile time error. The default is 2, i.e., double precision.
 */
#ifndef SimTK_DEFAULT_PRECISION
#   define SimTK_DEFAULT_PRECISION 2
#endif

#if (SimTK_DEFAULT_PRECISION != 2) && SimTK_REAL_IS_ADOUBLE
    #error MUST USE DOUBLE PRECISION WITH ADOL-C ADOUBLE.
#endif

#if   (SimTK_DEFAULT_PRECISION == 1)
/** This type is for use in C; in C++ use SimTK::Real instead. */
    typedef float SimTK_Real;
#elif (SimTK_DEFAULT_PRECISION == 2)
/** This type is for use in C; in C++ use SimTK::Real instead. */
<<<<<<< HEAD
    #ifndef SimTK_REAL_IS_ADOUBLE
        typedef double SimTK_Real;
    #else
        #ifdef _MSC_VER
            // Ignore warnings from ADOL-C headers.
            #pragma warning(push)
            // 'argument': conversion from 'size_t' to 'locint', possible loss of data.
            #pragma warning(disable: 4267)
        #endif
        #include <adolc/adouble.h>
        typedef double SimTK_Real;
        #ifdef _MSC_VER
            #pragma warning(pop)
        #endif
    #endif
#elif (SimTK_DEFAULT_PRECISION == 4)
/** This type is for use in C; in C++ use SimTK::Real instead. */
    typedef long double SimTK_Real;
=======
    typedef double SimTK_Real;
>>>>>>> edf004ef
#else
    #error ILLEGAL VALUE FOR DEFAULT PRECISION
#endif

#ifndef NDEBUG
    #if defined(__cplusplus)
        #include <cstdio>
        #define SimTK_DEBUG(s) std::printf("DBG: " s)
        #define SimTK_DEBUG1(s,a1) std::printf("DBG: " s,a1)    
        #define SimTK_DEBUG2(s,a1,a2) std::printf("DBG: " s,a1,a2)    
        #define SimTK_DEBUG3(s,a1,a2,a3) std::printf("DBG: " s,a1,a2,a3)    
        #define SimTK_DEBUG4(s,a1,a2,a3,a4) std::printf("DBG: " s,a1,a2,a3,a4)
    #else
        #include <stdio.h>
        #define SimTK_DEBUG(s) printf("DBG: " s)
        #define SimTK_DEBUG1(s,a1) printf("DBG: " s,a1)    
        #define SimTK_DEBUG2(s,a1,a2) printf("DBG: " s,a1,a2)    
        #define SimTK_DEBUG3(s,a1,a2,a3) printf("DBG: " s,a1,a2,a3)    
        #define SimTK_DEBUG4(s,a1,a2,a3,a4) printf("DBG: " s,a1,a2,a3,a4)
    #endif
#else
    #define SimTK_DEBUG(s)
    #define SimTK_DEBUG1(s,a1)
    #define SimTK_DEBUG2(s,a1,a2)
    #define SimTK_DEBUG3(s,a1,a2,a3)    
    #define SimTK_DEBUG4(s,a1,a2,a3,a4)
#endif

/*
 * Shared libraries are messy in Visual Studio. We have to distinguish three
 * cases:
 *   (1) this header is being used to build the SimTKcommon shared library (dllexport)
 *   (2) this header is being used by a *client* of the SimTKcommon shared
 *       library (dllimport)
 *   (3) we are building the SimTKcommon static library, or the client is
 *       being compiled with the expectation of linking with the
 *       SimTKcommon static library (nothing special needed)
 * In the CMake script for building this library, we define one of the symbols
 *     SimTK_SimTKCOMMON_BUILDING_{SHARED|STATIC}_LIBRARY
 * Client code normally has no special symbol defined, in which case we'll
 * assume it wants to use the shared library. However, if the client defines
 * the symbol SimTK_USE_STATIC_LIBRARIES we'll suppress the dllimport so
 * that the client code can be linked with static libraries. Note that
 * the client symbol is not library dependent, while the library symbols
 * affect only the SimTKcommon library, meaning that other libraries can
 * be clients of this one. However, we are assuming all-static or all-shared.
 */

#ifdef _WIN32
    #ifdef _MSC_VER
    #pragma warning(disable:4231) /*need to use 'extern' template explicit instantiation*/
    #pragma warning(disable:4251) /*no DLL interface for type of member of exported class*/
    #pragma warning(disable:4275) /*no DLL interface for base class of exported class*/
    #pragma warning(disable:4345) /*warning about PODs being default-initialized*/
    #pragma warning(disable:4800) /*warning about forcing value to bool true or false*/


    /* Until VS2015 struct timespec was missing from <ctime> so is faked here 
    if needed. However, note that it is also defined in the pthread.h header on 
    Windows, so the guard symbol must match here to avoid a duplicate declaration. 
    TODO: there is a potential problem here since VS2015's struct timespec 
    doesn't appear to match pthread's definition. */
    #ifndef HAVE_STRUCT_TIMESPEC
    #define HAVE_STRUCT_TIMESPEC 1
        #if _MSC_VER < 1900
        struct timespec {
            long tv_sec; /*TODO: should be time_t but must fix in pthreads too*/
            long tv_nsec;
        };
        #endif
    #endif /* HAVE_STRUCT_TIMESPEC */
    #endif
    #if defined(SimTK_SimTKCOMMON_BUILDING_SHARED_LIBRARY)
        #ifdef _MSC_VER
        #define SimTK_SimTKCOMMON_EXPORT __declspec(dllexport)
        /* Keep MS VC++ quiet when it tries to instantiate incomplete template classes in a DLL. */
        #pragma warning(disable:4661)
        #else
        #define SimTK_SimTKCOMMON_EXPORT
        #endif
    #elif defined(SimTK_SimTKCOMMON_BUILDING_STATIC_LIBRARY) || defined(SimTK_USE_STATIC_LIBRARIES)
        #define SimTK_SimTKCOMMON_EXPORT
    #else
        #ifdef _MSC_VER
        #define SimTK_SimTKCOMMON_EXPORT __declspec(dllimport) /*i.e., a client of a shared library*/
        #else
        #define SimTK_SimTKCOMMON_EXPORT
        #endif
    #endif
    /* VC++ tries to be secure by leaving bounds checking on for STL containers
     * even in Release mode. This macro exists to disable that feature and can
     * result in a considerable speedup.
     * CAUTION: every linked-together compilation unit must have this set the same
     * way. Everyone who properly includes this file first is fine; but as of this
     * writing Simmath's IpOpt doesn't do so.
     * NOTE: Microsoft corrected this problem with VC10 -- the feature is 
     * disabled by default in that compiler and later.
     */
    /* (sherm 081204 disabling for now: doesn't work on VC++ 8 and is 
     * tricky on VC++ 9 because all libraries, including 3rd party, must
     * be built the same way). Better to use the SimTK::Array_<T> class in
     * place of the std::vector<T> class to get better performance.
     #ifdef NDEBUG
         #undef _SECURE_SCL
         #define _SECURE_SCL 0
     #endif
     */
#else
    #define SimTK_SimTKCOMMON_EXPORT // Linux, Mac
#endif

/* Every SimTK Core library must provide these two routines, with the library
 * name appearing after the "version_" and "about_".
 */
#if defined(__cplusplus)
extern "C" {
#endif
    /** Obtain version information for the currently-loaded SimTKcommon library. */
    SimTK_SimTKCOMMON_EXPORT void SimTK_version_SimTKcommon(int* major, int* minor, int* build);
    /** 
     * Obtain "about" information for the currently-loaded SimTKcommon library.
     * Available keywords are "version" (major.minor.build), "library", 
     * "type" (shared or static), "copyright", "svn_revision", "authors", 
     * "debug" (debug or release).
     */
    SimTK_SimTKCOMMON_EXPORT void SimTK_about_SimTKcommon(const char* key, int maxlen, char* value);
#if defined(__cplusplus)
}
#endif

/************************************/
/* END OF ANSI-C COMPATIBLE SECTION */
/************************************/

#if defined(__cplusplus)

#include <cstddef>
#include <cassert>
#include <cstring>
#include <cmath>
#include <cfloat>
#include <complex>
#include <limits>
#include <typeinfo>
#include <algorithm>

/* Be very careful with this macro -- don't use it unless you have measured
a performance improvement. You can end up with serious code bloat if you 
override the compiler's judgement about when to inline, and that can cause
cache misses which ultimately reduce performance. */
#ifdef _MSC_VER
    #define SimTK_FORCE_INLINE __forceinline
#else
    #define SimTK_FORCE_INLINE __attribute__((always_inline)) inline
#endif

/* Microsoft added noexcept in VS2015 */
#if defined(_MSC_VER) && _MSC_VER < 1900
    #define NOEXCEPT_11 throw()
#else
    #define NOEXCEPT_11 noexcept
#endif

/* C++14 introduces a standard way to mark deprecated declarations. Before
that we can use non-standard compiler hacks. */
#ifndef SWIG
    #if __cplusplus >= 201402L
        /* C++14 */
        #define DEPRECATED_14(MSG) [[deprecated(MSG)]]
    #elif _MSC_VER
        /* VC++ just says warning C4996 so add "DEPRECATED" to the message. */
        #define DEPRECATED_14(MSG) __declspec(deprecated("DEPRECATED: " MSG))
    #else /* gcc or clang */
        #define DEPRECATED_14(MSG) __attribute__((deprecated(MSG)))
    #endif
#else /* Swigging */
    #define DEPRECATED_14(MSG)
#endif

/* These macros are deprecated, leftover from before C++11 was available. 
Don't use them. Sorry, can't use the DEPRECATED_14 macro here! */
#define OVERRIDE_11 override
#define FINAL_11 final

namespace SimTK {


// This utility answers the question "if I put this integral value in an int and then
// get it back, will its value be the same?".
inline bool canStoreInInt(bool)            {return true;}
inline bool canStoreInInt(char)            {return true;}
inline bool canStoreInInt(unsigned char)   {return true;}
inline bool canStoreInInt(signed char)     {return true;}
inline bool canStoreInInt(short)           {return true;}
inline bool canStoreInInt(unsigned short)  {return true;}
inline bool canStoreInInt(int)             {return true;}
inline bool canStoreInInt(unsigned int  u) {return (unsigned int)(int(u)) == u;}
inline bool canStoreInInt(long i)          {return long(int(i)) == i;}
inline bool canStoreInInt(unsigned long u) {return (unsigned long)(int(u)) == u;}
inline bool canStoreInInt(long long i)          {return (long long)(int(i)) == i;}
inline bool canStoreInInt(unsigned long long u) {return (unsigned long long)(int(u)) == u;}

// This utility answers the question "is this integral value a nonnegative number
// that can be stored in an int?".
inline bool canStoreInNonnegativeInt(bool)             {return true;}
inline bool canStoreInNonnegativeInt(char c)           {return c >= 0;}
inline bool canStoreInNonnegativeInt(unsigned char)    {return true;}
inline bool canStoreInNonnegativeInt(signed char c)    {return c >= 0;}
inline bool canStoreInNonnegativeInt(short s)          {return s >= 0;}
inline bool canStoreInNonnegativeInt(unsigned short)   {return true;}
inline bool canStoreInNonnegativeInt(int  i)           {return i >= 0;}
inline bool canStoreInNonnegativeInt(long l)           {return canStoreInInt(l) && l >= 0;}
inline bool canStoreInNonnegativeInt(long long l)      {return canStoreInInt(l) && l >= 0;}
inline bool canStoreInNonnegativeInt(unsigned int  u)  {return canStoreInInt(u);}
inline bool canStoreInNonnegativeInt(unsigned long u)  {return canStoreInInt(u);}
inline bool canStoreInNonnegativeInt(unsigned long long u) {return canStoreInInt(u);}

// This utility answers the question of whether an integer is suitable as a size
// limited by the given maximum size. Signed types must be checked for being
// nonegative; doing that with unsigned types leads to compiler warnings.

// char can be signed or unsigned depending on the compiler; assume signed.
inline bool isSizeInRange(char           sz, char           mx){return 0<=sz&&sz<=mx;}
inline bool isSizeInRange(signed char    sz, signed char    mx){return 0<=sz&&sz<=mx;}
inline bool isSizeInRange(short          sz, short          mx){return 0<=sz&&sz<=mx;}
inline bool isSizeInRange(int            sz, int            mx){return 0<=sz&&sz<=mx;}
inline bool isSizeInRange(long           sz, long           mx){return 0<=sz&&sz<=mx;}
inline bool isSizeInRange(long long      sz, long long      mx){return 0<=sz&&sz<=mx;}
inline bool isSizeInRange(unsigned char  sz, unsigned char  mx){return sz<=mx;}
inline bool isSizeInRange(unsigned short sz, unsigned short mx){return sz<=mx;}
inline bool isSizeInRange(unsigned int   sz, unsigned int   mx){return sz<=mx;}
inline bool isSizeInRange(unsigned long  sz, unsigned long  mx){return sz<=mx;}
inline bool isSizeInRange(unsigned long long sz, unsigned long long mx){return sz<=mx;}

// This utility answers the question of whether an integer is suitable as an index
// for an array limited by the given maximum size. Signed types must be checked for being
// nonegative; doing that with unsigned types leads to compiler warnings. This is just
// like the "size in range" check above except the maximum value allowed for an index
// is one less that the size.

// char can be signed or unsigned depending on the compiler; assume signed.
inline bool isIndexInRange(char           ix, char           sz){return 0<=ix&&ix<sz;}
inline bool isIndexInRange(signed char    ix, signed char    sz){return 0<=ix&&ix<sz;}
inline bool isIndexInRange(short          ix, short          sz){return 0<=ix&&ix<sz;}
inline bool isIndexInRange(int            ix, int            sz){return 0<=ix&&ix<sz;}
inline bool isIndexInRange(long           ix, long           sz){return 0<=ix&&ix<sz;}
inline bool isIndexInRange(long long      ix, long long      sz){return 0<=ix&&ix<sz;}
inline bool isIndexInRange(unsigned char  ix, unsigned char  sz){return ix<sz;}
inline bool isIndexInRange(unsigned short ix, unsigned short sz){return ix<sz;}
inline bool isIndexInRange(unsigned int   ix, unsigned int   sz){return ix<sz;}
inline bool isIndexInRange(unsigned long  ix, unsigned long  sz){return ix<sz;}
inline bool isIndexInRange(unsigned long long ix, unsigned long long sz){return ix<sz;}

// This utility answers the question: is this integral value nonnegative? The answer
// is always true for unsigned types and you'll get a warning from some compilers if
// you check.

inline bool isNonnegative(bool)              {return true;}
// char can be signed or unsigned depending on the compiler; assume signed.
inline bool isNonnegative(char        n)     {return n>=0;}
inline bool isNonnegative(signed char n)     {return n>=0;}
inline bool isNonnegative(short       n)     {return n>=0;}
inline bool isNonnegative(int         n)     {return n>=0;}
inline bool isNonnegative(long        n)     {return n>=0;}
inline bool isNonnegative(long long   n)     {return n>=0;}
inline bool isNonnegative(unsigned char)     {return true;}
inline bool isNonnegative(unsigned short)    {return true;}
inline bool isNonnegative(unsigned int)      {return true;}
inline bool isNonnegative(unsigned long)     {return true;}
inline bool isNonnegative(unsigned long long){return true;}

// A NaN-like value for unique index types created using the macro
// SimTK_DEFINE_UNIQUE_INDEX_TYPE(). A unique, typed constant with
// this numerical value is created for each index type.
static const int InvalidIndex = -1111111111;
}



/**
 * Use this macro to define a unique "Index" type which is just a type-safe
 * non-negative int, augmented with a "NaN" value given by the predefined
 * int constant SimTK::InvalidIndex. We also allow the Index to take on
 * the value -1 if that is produced by a subtraction operation acting on a 
 * previously-valid Index, since that can occur during loops which are 
 * processed from the end towards the beginning. -1 is then allowed in 
 * comparison operators but not in any other operations, including further 
 * decrementing.
 *
 * No namespace is assumed for the newly-defined type; if you want the 
 * symbol in a namespace be sure to invoke the macro within that namespace. 
 * Make sure that the statement "#include <cassert>" appears somewhere before 
 * the point of invocation of this macro, because the defined Index type uses 
 * the assert() macro when in Debug mode.
 *
 * For most uses it will behave like an int, and it has an implicit
 * conversion \e to int. Importantly though, it has no implicit conversion
 * \e from int so you can't pass some other kind of number where a particular
 * kind of Index was expected. This is used to create Index types
 * which can be used as array indices but which prevent accidental mixing
 * of types. Examples: SubsystemIndex, ConstraintIndex.
 *
 * If you create a type "ThingIndex" you will also get a constant of
 * type ThingIndex named "InvalidThingIndex" which will be the initial
 * value of any objects of type ThingIndex, and will have the same numerical
 * value as SimTK::InvalidIndex.
 */

/** Define a global (that is, SimTK namespace level) Index class that is not 
exported in MS VC++ DLLs. **/
#define SimTK_DEFINE_UNIQUE_INDEX_TYPE(NAME)                   \
    SimTK_DEFINE_AND_EXPORT_UNIQUE_LOCAL_INDEX_TYPE(,,,NAME)   \
    static const NAME Invalid ## NAME;

/** Define a global (that is, SimTK namespace level) Index class with a MS VC++
"export" specification for DLLs. **/
#define SimTK_DEFINE_AND_EXPORT_UNIQUE_INDEX_TYPE(EXPORT,NAME)     \
    SimTK_DEFINE_AND_EXPORT_UNIQUE_LOCAL_INDEX_TYPE(EXPORT,,,NAME) \
    static const NAME Invalid ## NAME;

/** Define a local Index class within a Parent class. **/
#define SimTK_DEFINE_UNIQUE_LOCAL_INDEX_TYPE(PARENT,NAME) \
    SimTK_DEFINE_AND_EXPORT_UNIQUE_LOCAL_INDEX_TYPE(,PARENT,::,NAME)

/** The most general form allows a MS VC++ "export" specification for DLLs,
and a Parent class (with SEP=::) for local Index names. **/
#define SimTK_DEFINE_AND_EXPORT_UNIQUE_LOCAL_INDEX_TYPE(EXPORT,PARENT,SEP,NAME)   \
class EXPORT NAME {                         \
    int ix;                                 \
public:                                     \
    NAME() : ix(SimTK::InvalidIndex) { }       \
    explicit NAME(int i) : ix(i)      {assert(i>=0 || i==SimTK::InvalidIndex);} \
    explicit NAME(long l): ix((int)l) {assert(SimTK::canStoreInNonnegativeInt(l));}    \
    explicit NAME(long long l): ix((int)l) {assert(SimTK::canStoreInNonnegativeInt(l));}    \
    explicit NAME(unsigned int  u)  : ix((int)u)  {assert(SimTK::canStoreInInt(u));}   \
    explicit NAME(unsigned long ul) : ix((int)ul) {assert(SimTK::canStoreInInt(ul));}  \
    explicit NAME(unsigned long long ul) : ix((int)ul) {assert(SimTK::canStoreInInt(ul));}  \
    operator int() const {return ix;}               \
    bool isValid() const {return ix>=0;}            \
    bool isValidExtended() const {return ix>=-1;}   \
    void invalidate(){clear();}                     \
    void clear(){ix=SimTK::InvalidIndex;}           \
    \
    bool operator==(int  i) const {assert(isValidExtended() && isValidExtended(i)); return ix==i;}    \
    bool operator==(short s) const{assert(isValidExtended() && isValidExtended(s)); return ix==(int)s;}  \
    bool operator==(long l) const {assert(isValidExtended() && isValidExtended(l)); return ix==(int)l;}  \
    bool operator==(long long l) const {assert(isValidExtended() && isValidExtended(l)); return ix==(int)l;}  \
    bool operator==(unsigned int  u)  const {assert(isValidExtended() && isValid(u)); return ix==(int)u;}   \
    bool operator==(unsigned short us)const {assert(isValidExtended() && isValid(us)); return ix==(int)us;} \
    bool operator==(unsigned long ul) const {assert(isValidExtended() && isValid(ul)); return ix==(int)ul;} \
    bool operator==(unsigned long long ul) const {assert(isValidExtended() && isValid(ul)); return ix==(int)ul;} \
    bool operator!=(int  i)           const {return !operator==(i);}    \
    bool operator!=(short s)          const {return !operator==(s);}    \
    bool operator!=(long l)           const {return !operator==(l);}    \
    bool operator!=(long long l)      const {return !operator==(l);}    \
    bool operator!=(unsigned int  u)  const {return !operator==(u);}    \
    bool operator!=(unsigned long ul) const {return !operator==(ul);}   \
    bool operator!=(unsigned long long ul) const {return !operator==(ul);}   \
    \
    bool operator< (int  i) const {assert(isValidExtended() && isValidExtended(i)); return ix<i;}        \
    bool operator< (short s) const{assert(isValidExtended() && isValidExtended(s)); return ix<(int)s;}   \
    bool operator< (long l) const {assert(isValidExtended() && isValidExtended(l)); return ix<(int)l;}   \
    bool operator< (long long l) const {assert(isValidExtended() && isValidExtended(l)); return ix<(int)l;}   \
    bool operator< (unsigned int  u)  const {assert(isValidExtended() && isValid(u));  return ix<(int)u;}    \
    bool operator< (unsigned short us)const {assert(isValidExtended() && isValid(us)); return ix<(int)us;}   \
    bool operator< (unsigned long ul) const {assert(isValidExtended() && isValid(ul)); return ix<(int)ul;}   \
    bool operator< (unsigned long long ul) const {assert(isValidExtended() && isValid(ul)); return ix<(int)ul;}   \
    bool operator>=(int  i)           const {return !operator<(i);}    \
    bool operator>=(short s)          const {return !operator<(s);}    \
    bool operator>=(long l)           const {return !operator<(l);}    \
    bool operator>=(long long l)           const {return !operator<(l);}    \
    bool operator>=(unsigned int  u)  const {return !operator<(u);}    \
    bool operator>=(unsigned short us)const {return !operator<(us);}   \
    bool operator>=(unsigned long ul) const {return !operator<(ul);}   \
    bool operator>=(unsigned long long ul) const {return !operator<(ul);}   \
    \
    bool operator> (int  i) const {assert(isValidExtended() && isValidExtended(i)); return ix>i;}        \
    bool operator> (short s) const{assert(isValidExtended() && isValidExtended(s)); return ix>(int)s;}   \
    bool operator> (long l) const {assert(isValidExtended() && isValidExtended(l)); return ix>(int)l;}   \
    bool operator> (long long l) const {assert(isValidExtended() && isValidExtended(l)); return ix>(int)l;}   \
    bool operator> (unsigned int  u)  const {assert(isValidExtended() && isValid(u));  return ix>(int)u;}    \
    bool operator> (unsigned short us)const {assert(isValidExtended() && isValid(us)); return ix>(int)us;}   \
    bool operator> (unsigned long ul) const {assert(isValidExtended() && isValid(ul)); return ix>(int)ul;}   \
    bool operator> (unsigned long long ul) const {assert(isValidExtended() && isValid(ul)); return ix>(int)ul;}   \
    bool operator<=(int  i)           const {return !operator>(i);}    \
    bool operator<=(short s)          const {return !operator>(s);}    \
    bool operator<=(long l)           const {return !operator>(l);}    \
    bool operator<=(long long l)      const {return !operator>(l);}    \
    bool operator<=(unsigned int  u)  const {return !operator>(u);}    \
    bool operator<=(unsigned short us)const {return !operator>(us);}   \
    bool operator<=(unsigned long ul) const {return !operator>(ul);}   \
    bool operator<=(unsigned long long ul) const {return !operator>(ul);}   \
    \
    const NAME& operator++() {assert(isValid()); ++ix; return *this;}       /*prefix */   \
    NAME operator++(int)     {assert(isValid()); ++ix; return NAME(ix-1);}  /*postfix*/   \
    const NAME& operator--() {assert(isValid()); --ix; return *this;}       /*prefix */   \
    NAME operator--(int)     {assert(isValid()); --ix; return NAME(ix+1);}  /*postfix*/   \
    NAME next() const {assert(isValid()); return NAME(ix+1);}                             \
    NAME prev() const {assert(isValid()); return NAME(ix-1);} /*might return -1*/         \
    \
    NAME& operator+=(int i)  {assert(isValid() && isValidExtended(ix+i)); ix+=i; return *this;}     \
    NAME& operator-=(int i)  {assert(isValid() && isValidExtended(ix-i)); ix-=i; return *this;}     \
    NAME& operator+=(short s){assert(isValid() && SimTK::canStoreInInt(s) && isValidExtended(ix+(int)s)); ix+=(int)s; return *this;}     \
    NAME& operator-=(short s){assert(isValid() && SimTK::canStoreInInt(s) && isValidExtended(ix-(int)s)); ix-=(int)s; return *this;}     \
    NAME& operator+=(long l) {assert(isValid() && SimTK::canStoreInInt(l) && isValidExtended(ix+(int)l)); ix+=(int)l; return *this;}     \
    NAME& operator-=(long l) {assert(isValid() && SimTK::canStoreInInt(l) && isValidExtended(ix-(int)l)); ix-=(int)l; return *this;}     \
    NAME& operator+=(long long l) {assert(isValid() && SimTK::canStoreInInt(l) && isValidExtended(ix+(int)l)); ix+=(int)l; return *this;}     \
    NAME& operator-=(long long l) {assert(isValid() && SimTK::canStoreInInt(l) && isValidExtended(ix-(int)l)); ix-=(int)l; return *this;}     \
    NAME& operator+=(unsigned int  u)  {assert(isValid()&& SimTK::canStoreInInt(u)  && isValid(ix+(int)u));  ix+=(int)u;  return *this;}  \
    NAME& operator-=(unsigned int  u)  {assert(isValid()&& SimTK::canStoreInInt(u)  && isValidExtended(ix-(int)u));  ix-=(int)u;  return *this;}  \
    NAME& operator+=(unsigned short us){assert(isValid()&& SimTK::canStoreInInt(us) && isValid(ix+(int)us)); ix+=(int)us; return *this;}  \
    NAME& operator-=(unsigned short us){assert(isValid()&& SimTK::canStoreInInt(us) && isValidExtended(ix-(int)us)); ix-=(int)us; return *this;}  \
    NAME& operator+=(unsigned long ul) {assert(isValid()&& SimTK::canStoreInInt(ul) && isValid(ix+(int)ul)); ix+=(int)ul; return *this;}  \
    NAME& operator-=(unsigned long ul) {assert(isValid()&& SimTK::canStoreInInt(ul) && isValidExtended(ix-(int)ul)); ix-=(int)ul; return *this;}  \
    NAME& operator+=(unsigned long long ul) {assert(isValid()&& SimTK::canStoreInInt(ul) && isValid(ix+(int)ul)); ix+=(int)ul; return *this;}  \
    NAME& operator-=(unsigned long long ul) {assert(isValid()&& SimTK::canStoreInInt(ul) && isValidExtended(ix-(int)ul)); ix-=(int)ul; return *this;}  \
    \
    static const NAME& Invalid() {static const NAME invalid; return invalid;}       \
    static bool isValid(int  i) {return i>=0;}                                      \
    static bool isValid(short s){return s>=0;}                                      \
    static bool isValid(long l) {return SimTK::canStoreInNonnegativeInt(l);}        \
    static bool isValid(long long l) {return SimTK::canStoreInNonnegativeInt(l);}        \
    static bool isValid(unsigned int  u)  {return SimTK::canStoreInInt(u);}         \
    static bool isValid(unsigned short)   {return true;}                            \
    static bool isValid(unsigned long ul) {return SimTK::canStoreInInt(ul);}        \
    static bool isValid(unsigned long long ul) {return SimTK::canStoreInInt(ul);}        \
    static bool isValidExtended(int  i) {return i>=-1;}                             \
    static bool isValidExtended(short s){return s>=-1;}                             \
    static bool isValidExtended(long l) {return SimTK::canStoreInInt(l) && l>=-1;}  \
    static bool isValidExtended(long long l) {return SimTK::canStoreInInt(l) && l>=-1;}  \
    /* IndexTraits for use in Array_<T,X> with this as X; same as int */            \
    typedef int size_type;                                                  \
    typedef int difference_type;                                            \
    static size_type max_size() {return std::numeric_limits<int>::max();}   \
};

/** Use this macro to generate a cast that is dynamic_cast in Debug builds
but static_cast in Release builds, for uses where you don't want to
pay for the extra safety. Caution: these are not necessarily equivalent for
dynamic types that use multiple inheritance; don't use this macro in that
case, and don't use it where you are using dynamic_cast on a pointer to
check what type of derived object you're looking at. **/
#ifndef NDEBUG
    #define SimTK_DYNAMIC_CAST_DEBUG dynamic_cast   // safe but slow
#else
    #define SimTK_DYNAMIC_CAST_DEBUG static_cast    // unsafe but fast
#endif

/** Add public static method declaration in class derived from an abstract
parent to assist in downcasting objects of the parent type to the derived 
type. **/
#define SimTK_DOWNCAST(Derived,Parent)                          \
    static bool isA(const Parent& p)                            \
        { return dynamic_cast<const Derived*>(&p) != 0; }       \
    static const Derived& downcast(const Parent& p)             \
        { return SimTK_DYNAMIC_CAST_DEBUG<const Derived&>(p); } \
    static Derived& updDowncast(Parent& p)                      \
        { return SimTK_DYNAMIC_CAST_DEBUG<Derived&>(p); }        \
    static Derived& downcast(Parent& p)                         \
        { return SimTK_DYNAMIC_CAST_DEBUG<Derived&>(p); }

/** This is like SimTK_DOWNCAST except it allows for an intermediate "helper" 
class between Derived and Parent. **/
#define SimTK_DOWNCAST2(Derived,Helper,Parent)                          \
    static bool isA(const Parent& p)                                    \
        { return Helper::isA(p); }                                      \
    static const Derived& downcast(const Parent& p)                     \
        { return static_cast<const Derived&>(Helper::downcast(p)); }    \
    static Derived& updDowncast(Parent& p)                                \
        { return static_cast<Derived&>(Helper::downcast(p)); }            \
    static Derived& downcast(Parent& p)                                 \
        { return static_cast<Derived&>(Helper::downcast(p)); }


/** Similar to the above but for private implementation abstract classes, that
is, abstract class hierarchies where the virtual function table is hidden on 
the library side. **/
#define SimTK_PIMPL_DOWNCAST(Derived, Parent)           \
    static bool           isInstanceOf(const Parent&);  \
    static const Derived& downcast(const Parent&);      \
    static Derived&       updDowncast(Parent&)

namespace SimTK {

/** This sub-namespace of SimTK is used for the exception types that are
thrown by our error handing code. **/
namespace Exception { }

/** This is the default compiled-in floating point type for SimTK, either
float or double. @see SimTK_DEFAULT_PRECISION **/
typedef SimTK_Real              Real;
/** This is the default complex type for SimTK, with precision for the real 
and imaginary parts set to the compiled-in Real type. @see Real **/
typedef std::complex<Real>      Complex;
/** An abbreviation for std::complex<float> for consistency with others. **/
typedef std::complex<float>     fComplex;
/** An abbreviation for std::complex<double> for consistency with others. **/
typedef std::complex<double>    dComplex;


// Forward declaration giving template defaults must come before any
// other declarations.
template <int M, class ELT=Real, int STRIDE=1>              class Vec;
template <int N, class ELT=Real, int STRIDE=1>              class Row; 
template <int M, int N, class ELT=Real, int CS=M, int RS=1> class Mat;
template <int M, class ELT=Real, int RS=1>                  class SymMat;

/** A convenient struct for anything requiring an offset and length to specify
a segment of some larger sequence. **/
struct Segment {
    Segment() : length(0), offset(0) { }
    explicit Segment(int l, int ofs=0) : length(l), offset(ofs) { 
        assert(l>=0 && ofs>=0);
    }
    // default copy, assignment, destructor
    int length;
    int offset;
};  

// These next four methods supply the missing relational operators for any
// types L and R where L==R and L<R have been defined. This is like the
// operators in the std::rel_ops namespace, except that those require both
// types to be the same.

template<class L, class R> inline
bool operator!=(const L& left, const R& right)
{   // test for inequality, in terms of equality
    return !(left == right);
}

template<class L, class R> inline
bool operator>(const L& left, const R& right)
{   // test if left > right, in terms of operator<
    return right < left;
}

template<class L, class R> inline
bool operator<=(const L& left, const R& right)
{   // test if left <= right, in terms of operator<
    return !(right < left);
}

template<class L, class R> inline
bool operator>=(const L& left, const R& right)
{   // test if left >= right, in terms of operator<
    return !(left < right);
}


/** This is a special type used for causing invocation of a particular
constructor or method overload that will avoid making a copy of the source
(that is, perform a "shallow" copy rather than a "deep" copy). Typically these
methods will have some dangerous side effects so make sure you know what you're
doing. **/
struct DontCopy {};
/** This is a special type used for forcing invocation of a particularly
dangerous constructor or method overload; don't use this unless you are an
advanced user and know exactly what you're getting into. **/
struct TrustMe {};

/** This is a compile-time equivalent of "false", used in compile-time
condition checking in templatized implementations. **/
struct FalseType {};
/** This is a compile-time equivalent of "true", used in compile-time
condition checking in templatized implementations. **/
struct TrueType {};

/** This is an operator for and-ing compile-time truth types. */
template <class L, class R> struct AndOpType {};
template<> struct AndOpType<FalseType,FalseType> {typedef FalseType Result;};
template<> struct AndOpType<FalseType,TrueType>  {typedef FalseType Result;};
template<> struct AndOpType<TrueType, FalseType> {typedef FalseType Result;};
template<> struct AndOpType<TrueType, TrueType>  {typedef TrueType  Result;};

/** This is an operator for or-ing compile-time truth types. */
template <class L, class R> struct OrOpType {};
template<> struct OrOpType<FalseType,FalseType> {typedef FalseType Result;};
template<> struct OrOpType<FalseType,TrueType>  {typedef TrueType  Result;};
template<> struct OrOpType<TrueType, FalseType> {typedef TrueType  Result;};
template<> struct OrOpType<TrueType, TrueType>  {typedef TrueType  Result;};

/** This is an operator for exclusive or-ing compile-time truth types. */
template <class L, class R> struct XorOpType {};
template<> struct XorOpType<FalseType,FalseType> {typedef FalseType Result;};
template<> struct XorOpType<FalseType,TrueType>  {typedef TrueType  Result;};
template<> struct XorOpType<TrueType, FalseType> {typedef TrueType  Result;};
template<> struct XorOpType<TrueType, TrueType>  {typedef FalseType Result;};

/** Compile-time type test: is this one of the built-in integral types?. **/
template <class T> struct IsIntegralType {
    /** This typedef is TrueType if the template type T is an integral type;
    otherwise it is FalseType. **/
    typedef FalseType Result;
    /** This compile-time constant bool is true if the template type T is an
    integral type otherwise it is false. **/
    static const bool result = false;
};
/** This macro must be invoked once for each of the built-in integral types to
specialize the IsIntegralType struct template for those types. **/
#define SimTK_SPECIALIZE_INTEGRAL_TYPE(T)       \
    template<> struct IsIntegralType<T>         \
    {typedef TrueType Result; static const bool result = true;}

SimTK_SPECIALIZE_INTEGRAL_TYPE(bool); 
SimTK_SPECIALIZE_INTEGRAL_TYPE(char);
// This causes problems when used with Qt which for some crazy
// reason likes to make its own wchar_t rather than using the built in.
// SimTK_SPECIALIZE_INTEGRAL_TYPE(wchar_t);
SimTK_SPECIALIZE_INTEGRAL_TYPE(signed char);
SimTK_SPECIALIZE_INTEGRAL_TYPE(unsigned char);
SimTK_SPECIALIZE_INTEGRAL_TYPE(short);
SimTK_SPECIALIZE_INTEGRAL_TYPE(unsigned short);
SimTK_SPECIALIZE_INTEGRAL_TYPE(int);
SimTK_SPECIALIZE_INTEGRAL_TYPE(unsigned int); // a.k.a. "unsigned"
SimTK_SPECIALIZE_INTEGRAL_TYPE(long);
SimTK_SPECIALIZE_INTEGRAL_TYPE(unsigned long);
SimTK_SPECIALIZE_INTEGRAL_TYPE(long long);
SimTK_SPECIALIZE_INTEGRAL_TYPE(unsigned long long);

/** Compile-time type test: is this one of the built-in floating point types?. **/
template <class T> struct IsFloatingType {
    /** This typedef is TrueType if the template type T is a floating point type;
    otherwise it is FalseType. **/
    typedef FalseType Result;
    /** This compile-time constant bool is true if the template type T is a
    floating point type otherwise it is false. **/
    static const bool result = false;
};
/** This macro must be invoked once for each of the built-in floating point 
types to specialize the IsFloatingType struct template for those types. **/
#define SimTK_SPECIALIZE_FLOATING_TYPE(T)       \
    template<> struct IsFloatingType<T>         \
    {typedef TrueType Result; static const bool result = true;}

SimTK_SPECIALIZE_FLOATING_TYPE(float); 
SimTK_SPECIALIZE_FLOATING_TYPE(double); 
<<<<<<< HEAD
SimTK_SPECIALIZE_FLOATING_TYPE(long double); 
#ifdef SimTK_REAL_IS_ADOUBLE
    SimTK_SPECIALIZE_FLOATING_TYPE(adouble);
#endif
=======
>>>>>>> edf004ef

/** Compile-time type test: is this the void type?. **/
template <class T> struct IsVoidType {
    /** This typedef is TrueType if the template type T is "void";
    otherwise it is FalseType. **/
    typedef FalseType Result;
    /** This compile-time constant bool is true if the template type T is
    "void" otherwise it is false. **/
    static const bool result = false;
};
template<> struct IsVoidType<void> 
{typedef TrueType Result; static const bool result = true;};

/** Compile-time test: is this one of the built-in "arithmetic" types, meaning
an integral or floating type? **/
template <class T> struct IsArithmeticType {
    /** This typedef is TrueType if the template type T is one of the integral;
    or floating point types, otherwise it is FalseType. **/
    typedef OrOpType<typename IsIntegralType<T>::Result,
                     typename IsFloatingType<T>::Result>    Result;
    /** This compile-time constant bool is true if the template type T is
    one of the integral or floating point types, otherwise it is false. **/
    static const bool result = IsIntegralType<T>::result 
                            || IsFloatingType<T>::result;
};

// This struct's sole use is to allow us to define the typedef 
// Is64BitPlatformType as equivalent to either TrueType or FalseType.
template <bool is64Bit> struct Is64BitHelper {};
template<> struct Is64BitHelper<true>  
{typedef TrueType  Result; static const bool result = true;};
template<> struct Is64BitHelper<false> 
{typedef FalseType Result; static const bool result = false;};

/** Compile-time test: this typedef will be TrueType if this is a 64-bit 
platform, meaning that the size of a pointer is the same as the size of a 
long long; otherwise it will be FalseType and we have a 32-bit platform meaning
that the size of a pointer is the same as an int. **/
// We use a constexpr function to avoid a bug in SWIG.
constexpr bool detect64BitPlatform() { return (sizeof(size_t) > sizeof(int)); }
static const bool Is64BitPlatform = detect64BitPlatform();
typedef Is64BitHelper<Is64BitPlatform>::Result Is64BitPlatformType;


/** Attempt to demangle a type name as returned by typeid.name(), with the
result hopefully suitable for meaningful display to a human. Behavior is 
compiler-dependent. 
@relates SimTK::NiceTypeName **/
SimTK_SimTKCOMMON_EXPORT 
std::string demangle(const char* name);

/** Given a compiler-dependent demangled type name string as returned by 
SimTK::demangle(), attempt to form a canonicalized representation that will be
the same for any compiler. Unnecessary spaces and superfluous keywords like
"class" and "struct" are removed. The `namestr()` method of NiceTypeName\<T>
uses this function to produce a human-friendly type name that is the same on any
platform. The input argument is left empty. 
@relates SimTK::NiceTypeName **/
SimTK_SimTKCOMMON_EXPORT 
std::string canonicalizeTypeName(std::string&& demangledTypeName);

/** Same, but takes an lvalue reference so has to copy the input. 
@relates SimTK::NiceTypeName **/
inline std::string canonicalizeTypeName(const std::string& demangledTypeName)
{   return canonicalizeTypeName(std::string(demangledTypeName)); }

/** Given a canonicalized type name, produce a modified version that is 
better-suited to use as an XML attribute. This means replacing the angle
brackets with curly braces to avoid trouble. The input argument is left
empty. 
@relates SimTK::NiceTypeName **/
SimTK_SimTKCOMMON_EXPORT
std::string encodeTypeNameForXML(std::string&& canonicalizedTypeName);

/** Same, but takes an lvalue reference so has to copy the input. 
@relates SimTK::NiceTypeName **/
inline std::string encodeTypeNameForXML(const std::string& niceTypeName)
{   return encodeTypeNameForXML(std::string(niceTypeName)); }

/** Given a type name that was encoded for XML by SimTK::encodeTypeNameForXML(),
restore it to its canonicalized form. This means replacing curly braces by
angle brackets. The input argument is left empty. 
@relates SimTK::NiceTypeName **/
SimTK_SimTKCOMMON_EXPORT
std::string decodeXMLTypeName(std::string&& xmlTypeName);

/** Same, but takes an lvalue reference so has to copy the input. 
@relates SimTK::NiceTypeName **/
inline std::string decodeXMLTypeName(const std::string& xmlTypeName)
{   return decodeXMLTypeName(std::string(xmlTypeName)); }

/** Obtain human-readable and XML-usable names for arbitrarily-complicated
C++ types. Three methods `name()`, `namestr()`, and `xmlstr()` are provided
giving respectively the compiler-dependent output from `typeid(T).%name()`, 
a canonicalized human-readable string, and the canonicalized string with
XML-forbidden angle brackets replaced by curly braces. The default 
implementation is usable for most types, but if you don't like the result you 
can specialize to provide nicer names. For example, you may prefer SimTK::Vec3 
to SimTK::Vec\<3,double,1>.

@warning Don't expect usable names for types that are defined in an anonymous 
namespace or for function-local types. Names will still be produced but they 
won't be unique and won't necessarily be compiler-independent.

The output of `namestr()` is typically used for error messages and testing;
`xmlstr()` is used for type tags in XML for use in deserializing. **/
template <class T> struct NiceTypeName {
    /** The default implementation of name() here returns the raw result from
    `typeid(T).%name()` which will be fast but may be a mangled name in some 
    compilers (gcc and clang included). **/
    static const char* name() {return typeid(T).name();}
    /** The default implementation of namestr() attempts to return a nicely
    demangled and canonicalized type name on all platforms, using the 
    SimTK::demangle() and SimTK::canonicalizeTypeName() methods. This is an
    expensive operation but is only done once. **/
    static const std::string& namestr() {
        static const std::string canonical = 
            canonicalizeTypeName(demangle(name()));
        return canonical;
    }
    /** The default implementation of xmlstr() takes the output of namestr()
    and invokes SimTK::encodeTypeNameForXML() on it. **/
    static const std::string& xmlstr() {
        static const std::string xml = encodeTypeNameForXML(namestr());
        return xml;
    }
};

} // namespace SimTK

/** This specializes the name of a type to be exactly the text you use to
specify it, rather than whatever ugly thing might result on different platforms
from resolution of typedefs, default template arguments, etc. Note that this
macro generates a template specialization that must be done in the SimTK
namespace; consequently it opens and closes namespace SimTK and must not
be invoked if you already have that namespace open. **/
#define SimTK_NICETYPENAME_LITERAL(T)                                   \
namespace SimTK {                                                       \
template <> struct NiceTypeName< T > {                                  \
    static const char* name() { return #T; }                            \
    static const std::string& namestr() {                               \
        static const std::string str(#T);                               \
        return str;                                                     \
    }                                                                   \
    static const std::string& xmlstr() {                                \
        static const std::string xml = encodeTypeNameForXML(namestr()); \
        return xml;                                                     \
    }                                                                   \
};                                                                      \
}

// Some types for which we'd like to see nice type names.
SimTK_NICETYPENAME_LITERAL(bool);            
SimTK_NICETYPENAME_LITERAL(char); 
// This causes problems when used with Qt which for some crazy
// reason likes to make its own wchar_t rather than using the built in.
// SimTK_NICETYPENAME_LITERAL(wchar_t);            
SimTK_NICETYPENAME_LITERAL(signed char); 
SimTK_NICETYPENAME_LITERAL(unsigned char);
SimTK_NICETYPENAME_LITERAL(short);           
SimTK_NICETYPENAME_LITERAL(unsigned short);  
SimTK_NICETYPENAME_LITERAL(int); 
SimTK_NICETYPENAME_LITERAL(unsigned); // preferred to "unsigned int"
SimTK_NICETYPENAME_LITERAL(long);            
SimTK_NICETYPENAME_LITERAL(unsigned long);   
SimTK_NICETYPENAME_LITERAL(long long);
SimTK_NICETYPENAME_LITERAL(unsigned long long);
SimTK_NICETYPENAME_LITERAL(float);           
SimTK_NICETYPENAME_LITERAL(double); 
SimTK_NICETYPENAME_LITERAL(long double);
SimTK_NICETYPENAME_LITERAL(std::string);
SimTK_NICETYPENAME_LITERAL(std::complex<float>);
SimTK_NICETYPENAME_LITERAL(std::complex<double>); 
SimTK_NICETYPENAME_LITERAL(std::complex<long double>); 
SimTK_NICETYPENAME_LITERAL(SimTK::FalseType);
SimTK_NICETYPENAME_LITERAL(SimTK::TrueType); 
#ifdef SimTK_REAL_IS_ADOUBLE
    SimTK_NICETYPENAME_LITERAL(adouble);
#endif


#endif /* C++ stuff */

#endif /* SimTK_SimTKCOMMON_COMMON_H_ */<|MERGE_RESOLUTION|>--- conflicted
+++ resolved
@@ -114,7 +114,6 @@
     typedef float SimTK_Real;
 #elif (SimTK_DEFAULT_PRECISION == 2)
 /** This type is for use in C; in C++ use SimTK::Real instead. */
-<<<<<<< HEAD
     #ifndef SimTK_REAL_IS_ADOUBLE
         typedef double SimTK_Real;
     #else
@@ -130,12 +129,6 @@
             #pragma warning(pop)
         #endif
     #endif
-#elif (SimTK_DEFAULT_PRECISION == 4)
-/** This type is for use in C; in C++ use SimTK::Real instead. */
-    typedef long double SimTK_Real;
-=======
-    typedef double SimTK_Real;
->>>>>>> edf004ef
 #else
     #error ILLEGAL VALUE FOR DEFAULT PRECISION
 #endif
@@ -772,13 +765,9 @@
 
 SimTK_SPECIALIZE_FLOATING_TYPE(float); 
 SimTK_SPECIALIZE_FLOATING_TYPE(double); 
-<<<<<<< HEAD
-SimTK_SPECIALIZE_FLOATING_TYPE(long double); 
 #ifdef SimTK_REAL_IS_ADOUBLE
     SimTK_SPECIALIZE_FLOATING_TYPE(adouble);
 #endif
-=======
->>>>>>> edf004ef
 
 /** Compile-time type test: is this the void type?. **/
 template <class T> struct IsVoidType {
