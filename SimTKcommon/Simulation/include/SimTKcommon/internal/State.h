--- conflicted
+++ resolved
@@ -289,13 +289,8 @@
 /// The move constructor is very fast. The source object is left empty.
 State(State&& source);
 
-<<<<<<< HEAD
 /// Copy assignment has deep copy semantics; that is, `this` %State will 
 /// contain a *copy* of the source, *not* a reference into it. This makes the 
-=======
-/// Copy assignment has deep copy semantics; that is, \c this %State will 
-/// contain a \e copy of the source, \e not a reference into it. This makes the 
->>>>>>> 71135943
 /// current %State contain a copy of the state information in the source %State,
 /// copying only state variables and not the cache. If the source state hasn't
 /// been realized to at least Stage::Model, then we don't copy its state
