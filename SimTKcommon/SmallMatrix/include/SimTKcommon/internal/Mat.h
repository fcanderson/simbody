--- conflicted
+++ resolved
@@ -1530,15 +1530,7 @@
     typename Mat<M,N,E,CS,RS>::template Result<adouble>::Sub
     operator-(const Mat<M,N,E,CS,RS>& l, const adouble& r)
     { return Mat<M,N,E,CS,RS>::template Result<adouble>::SubOp::perform(l,r); }
-<<<<<<< HEAD
-    template <int M, int N, class E, int CS, int RS> inline
-    typename CNT<adouble>::template Result<Mat<M,N,E,CS,RS> >::Sub
-    operator-(const adouble& l, const Mat<M,N,E,CS,RS>& r)
-    { return CNT<adouble>::template
-        Result<Mat<M,N,E,CS,RS> >::SubOp::perform(l,r); }
-=======
     // The operation a-m where a is an adouble and m is a Mat is not supported.
->>>>>>> 102fb550
 #endif
 
 // m = m-int, int-m // just convert int to m's precision float
