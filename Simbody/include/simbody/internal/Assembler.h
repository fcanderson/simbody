#ifndef SimTK_SIMBODY_ASSEMBLER_H_
#define SimTK_SIMBODY_ASSEMBLER_H_

/* -------------------------------------------------------------------------- *
 *                               Simbody(tm)                                  *
 * -------------------------------------------------------------------------- *
 * This is part of the SimTK biosimulation toolkit originating from           *
 * Simbios, the NIH National Center for Physics-Based Simulation of           *
 * Biological Structures at Stanford, funded under the NIH Roadmap for        *
 * Medical Research, grant U54 GM072970. See https://simtk.org/home/simbody.  *
 *                                                                            *
 * Portions copyright (c) 2010-12 Stanford University and the Authors.        *
 * Authors: Michael Sherman                                                   *
 * Contributors:                                                              *
 *                                                                            *
 * Licensed under the Apache License, Version 2.0 (the "License"); you may    *
 * not use this file except in compliance with the License. You may obtain a  *
 * copy of the License at http://www.apache.org/licenses/LICENSE-2.0.         *
 *                                                                            *
 * Unless required by applicable law or agreed to in writing, software        *
 * distributed under the License is distributed on an "AS IS" BASIS,          *
 * WITHOUT WARRANTIES OR CONDITIONS OF ANY KIND, either express or implied.   *
 * See the License for the specific language governing permissions and        *
 * limitations under the License.                                             *
 * -------------------------------------------------------------------------- */

#include "SimTKcommon.h"
#include "simbody/internal/common.h"
#include "simbody/internal/MultibodySystem.h"
#include "simbody/internal/SimbodyMatterSubsystem.h"

#include <set>
#include <map>
#include <cassert>
#include <cmath>

namespace SimTK {

SimTK_DEFINE_UNIQUE_INDEX_TYPE(AssemblyConditionIndex);

class AssemblyCondition;

/** This Study attempts to find a configuration (set of joint coordinates q) 
of a Simbody MultibodySystem that satisfies the System's position Constraints
plus optional additional assembly conditions. If successful, the final set
of q's will satisfy the constraints to within a specified tolerance. The
Assembler also supports high-performance repeated assembly (also known as
"inverse kinematics" or "tracking") where only small changes are expected 
between a series of observation frames.

The complete specification for an Assembly study consists of four elements:
  - The subset of q's which may be modified by the study.
  - Limits on the allowable range of values for each q.
  - A set of assembly error conditions that \e must be satisfied.
  - A set of weighted assembly goals that are to be achieved as best we can.

By default, all q's may be modified with no range restrictions. The q's whose
value is a prescribed function of time will be set to that value, while free
q's are available for satisfying the assembly error conditions and goals. The 
assembly error conditions are just the errors in the position (holonomic) 
constraints that are present in the MultibodySystem and currently enabled. 
(Quaternion normalization constraints will also be satisfied, but do not 
generate assembly errors.) There are no default assembly goals. This is very 
similiar in behavior to the System's project() method except that project() 
considers it an error if the constraints aren't already close to being 
satisfied initially, while Assembler will attempt to satisfy them regardless, 
and may take a series of increasingly desperate measures to do so. 

<h2>Basic assembly:</h2>
This is the most common use of the Assembler: modify a System's given State
so that its configuration (set of generalized coordinates q) satisfies the 
position-affecting Motion and Constraint objects in the System that are
currently enabled in that State. This is done to a default tolerance if you 
don't provide one, and that tolerance is suitable for use with subsequent 
dynamic studies that are run at their default tolerances. Although the assembly 
begins from the configuration provided in the initial state, no assumption is 
made about how close this initial configuration is to one that satisfies the 
assembly conditions.
@code
  MultibodySystem system;
  // ... build system; get initial state

  Assembler assembler(system); // construct the Assembler study object
  try // modify state to satisfy Constraints
  {   assembler.assemble(state); }
  catch (const std::exception& exc)
  {   std::cout << "Assembly failed: " << exc.what() << std::endl; }
@endcode

<h2>Inverse kinematics (repeated assembly):</h2>
After the initial assembly done as above, an inverse kinematic study consists
of a series of assembly solutions for a sequence of small changes to the 
assembly conditions. A common example is the tracking of a time series of
marker observations. Thus each "tracking" assembly computation may assume:
  - There has been no change to the problem structure.
  - The internal State is already close to the desired solution and has not
    been changed since the last tracking frame solution.

Allowable (gradual) changes between tracking frames are:
  - Time, which may affect prescribed motion or other time-dependent 
    Constraints as well as time-dependent assembly conditions.
  - Weights on assembly goals. Continuous changes to goal weights are 
    permitted, but changes between 0 and nonzero or between finite and
    Infinity should not be made because these are structural changes
    to the form of the problem and require reinitialization.
  - Any changes allowed by the assembly conditions currently included in this
    Assembler, for example marker location observations for the Markers
    assembly condition.

The track() method performs assembly analysis under these assumptions and can
be much faster than assemble(). Here is an outline of code that performs
repeated tracking of data from a series of observation frames, each associated
with a frame time:
@code
  MultibodySystem system;
  // ... build system; get initial state
  Assembler assembler(system); // construct the Assembler Study object
  // ... set up assembly conditions; perform initial assemble() as above;
  //     assume assembled result is in State myState.

  try // track a series of small changes to the assembly conditions
  {   for (int i=0; i < numFrames; ++i) {
          // ... update assembly conditions for frame[i]
          assembler.track(frameTime[i]);
          assembler.updateFromInternalState(myState); // update time and qs
          // ... do something with the results in myState
      }
  }
  catch (const std::exception& exc)
  {   std::cout << "Tracking failed: " << exc.what() << std::endl; }
@endcode

<h2>Optional settings:</h2>
Optional settings include:
  - Locking particular mobilizers so that their q's can't be changed.
  - Setting bounds on the acceptable range of values for some of the q's. 
  - Defining additional assembly conditions.
  - Assigning assembly conditions to be errors ("needs") or weighted goals 
    ("wants").

Assembly errors are specified by giving an assembly condition a weight of 
Infinity. Anything with a lower weight is a goal and will be combined with all
the other goals into a single scalar objective. The built-in Constraints are
normally treated with infinite weight, but you can change them to goals instead
if you like; sometimes that can be useful as a step in getting a difficult-to-
assemble system assembled. 
**/
class SimTK_SIMBODY_EXPORT Assembler : public Study {
    typedef std::set<MobilizedBodyIndex>            LockedMobilizers;
    typedef std::set<MobilizerQIndex>               QSet;
    typedef std::map<MobilizedBodyIndex, QSet>      LockedQs;
    typedef std::map<MobilizerQIndex, Vec2>         QRanges;
    typedef std::map<MobilizedBodyIndex, QRanges>   RestrictedQs;
public:

/** Assembler::FreeQIndex is a unique integer type used for accessing
the subset of q's that the Assembler is permitted to change. **/
SimTK_DEFINE_UNIQUE_LOCAL_INDEX_TYPE(Assembler,FreeQIndex);

/** This class is the exception object thrown when a call to assemble()
is unable to achieve the required error tolerance. It is derived from 
std::exception so details can be obtained via the what() method. **/
class AssembleFailed;
/** This class is the exception object thrown when a call to track()
is unable to achieve the required error tolerance. It is derived from 
std::exception so details can be obtained via the what() method. **/
class TrackFailed;

/** @name             Construction and setup
By default, the only assembly condition is that any Simbody Constraints
in the System that are enabled must be satisifed to within the assembly
tolerance. (Prescribed motions specified with Motion objects are satisfied
exactly.) You can selectively enable and disable Constraints in the
state using the ordinary Constraint::disable() and enable() methods. You
can also apply an overall weighting to these Constraints here if you want; 
if the weight is zero they will be ignored; if Infinity they are treated
as must-satisfy assembly error conditions; any other number is used to
weight the RMS Constraint error into the scalar objective along
with the other goals. Additional assembly conditions may be specified with
these methods; some predefined conditions are available, most notably 
Markers for tracking observed marker locations. **/
/*@{*/
/** Create an Assembler study for the given MultibodySystem. The
Assembler's current state is set to the System's default state but with
Euler angles used instead of quaternions. **/
explicit Assembler(const MultibodySystem& system);

/** Set the assembly error tolerance. This value is tested against a norm
of all the assembly error conditions to determine whether an assemble() or
track() operation was successful. Note that assembly errors may have
arbitrary units (for example, built in Constraint errors may be distances
or angles); in general they must be scaled so that the same tolerance
value can be used for all of them. By default, tolerance is set to 
accuracy/10 if accuracy has been set, otherwise 1e-4; calling 
setErrorTolerance() with no argument or with zero restores it to its default 
behavior. **/
Assembler& setErrorTolerance(Real tolerance=0) {
    SimTK_ERRCHK1_ALWAYS(0 <= tolerance,
        "Assembler::setTolerance()", "The requested error tolerance %g"
        " is illegal; we require 0 <= tolerance, with 0 indicating that"
        " the default tolerance (accuracy/10) is to be used.", tolerance);
    this->tolerance = tolerance;
    return *this;
}
/** Obtain the tolerance setting that will be used during the next 
assemble() or track() call. Note that this may be an explicitly-set
tolerance or a default value calculated as accuracy/10 if accuracy has been
set, otherwise 1e-4. **/
Real getErrorToleranceInUse() const {   
    return tolerance > 0 ? tolerance 
           : (accuracy > 0 ? accuracy/10 : Real(0.1)/OODefaultAccuracy); 
}

/** Set the accuracy to which a solution should be pursued. This is a
unitless value that is roughly interpreted as a request for a certain
number of "correct" digits in the "answer", so that an accuracy of 0.001
means "1/10 of 1 percent" or roughly three digits, meaning that we would
like the assembly to stop when the goal is within 0.1% of its minimum.
However, if you don't say otherwise, this number is also used to set the 
absolute error tolerance used to determine whether the assembly succeeded 
or failed, by the following formula: error tolerance = accuracy/10. By
default, we set accuracy=1e-3 and tolerance=1e-4. **/
Assembler& setAccuracy(Real accuracy=0) {
    SimTK_ERRCHK2_ALWAYS(0 <= accuracy && accuracy < 1,
        "Assembler::setAccuracy()", "The requested accuracy %g is illegal;"
        " we require 0 <= accuracy < 1, with 0 indicating that the default"
        " accuracy (%g) is to be used.", Real(1)/OODefaultAccuracy, accuracy);
    this->accuracy = accuracy;
    return *this;
}
/** Obtain the accuracy setting that will be used during the next 
assemble() or track() call. The default is to use 1e-3, i.e., 1/10 of 1%. **/
Real getAccuracyInUse() const 
{   return accuracy > 0 ? accuracy : Real(1)/OODefaultAccuracy; }


/** Change how the System's enabled built-in Constraints are weighted as
compared to other assembly conditions. If this is Infinity (the default) then
the built-ins are treated as must-satisfy constraints; otherwise they are 
included in the assembly cost function with the given weight. If the weight is 
given as zero the built-in Constraints will be ignored altogether.
@see setAssemblyConditionWeight() **/
Assembler& setSystemConstraintsWeight(Real weight)
{   assert(systemConstraints.isValid());
    setAssemblyConditionWeight(systemConstraints,weight);
    return *this; }

/** Return the current weight being given to the System's built-in
Constraints; the default is Infinity. 
@see getAssemblyConditionWeight() **/
Real getSystemConstraintsWeight() const
{   assert(systemConstraints.isValid());
    return getAssemblyConditionWeight(systemConstraints); }

/** Set the weight to be used for this AssemblyCondition. If the weight is set
to 0, this condition will be disabled and will be ignored. If the weight is 
set to Infinity, the condition will be treated as an assembly error condition
that must be satisfied to tolerance. Otherwise (finite weight) the condition
will be treated as an assembly goal and the weight will be used to combine its 
cost function with that of the other assembly goals. **/
Assembler& setAssemblyConditionWeight(AssemblyConditionIndex condition, 
                                      Real                   weight) {
    SimTK_INDEXCHECK_ALWAYS(condition, conditions.size(),
        "Assembler::setAssemblyConditionWeight()");
    SimTK_ERRCHK1_ALWAYS(weight >= 0, "Assembler::setAssemblyConditionWeight()",
        "Illegal weight %g; weight must be nonnegative.", weight);
    uninitialize();
    weights[condition] = weight;
    return *this;
}

/** Return the weight currently in use for this AssemblyCondition. If the
returned value is 0, this condition is being ignored. If the weight is 
Infinity, then the condition is being treated as an assembly error condition
that must be satisfied to tolerance. Otherwise (finite weight) this is an
assembly goal and the weight is used to combine its cost function with that
of the other assembly goals. **/
Real getAssemblyConditionWeight(AssemblyConditionIndex condition) const {
    SimTK_INDEXCHECK_ALWAYS(condition, conditions.size(),
        "Assembler::getAssemblyConditionWeight()");
    return weights[condition];
}

/** Add an assembly error condition to this Assembler study, taking over 
ownership of the heap-allocated AssemblyCondition object. We will use the
calcErrors() method of this object to determine errors whose norm \e must be
driven below tolerance for an assembly to be considered successful. **/
AssemblyConditionIndex 
    adoptAssemblyError(AssemblyCondition* p);
/** Add an assembly goal to this Assembler study, taking over ownership
of the heap-allocated AssemblyCondition object. We will use normally use the 
calcGoal() method of this object to calculate its contribution to the 
assembly goal cost function. An optional weight can be provided that is used
when combining this cost with those of other goals to form the overall cost
function; the default weight is 1. If the weight is 0 the goal is ignored and 
not evaluated at all; if the weight is Infinity this is actually an assembly
constraint and we'll use its calcErrors() method instead. **/
AssemblyConditionIndex 
    adoptAssemblyGoal(AssemblyCondition* p, Real weight=1);


/** Set the Assembler's internal state from an existing state which must
be suitable for use with the Assembler's System as supplied at the time
the Assembler was constructed. All variables are copied, not just q's, so
the Assembler must be reinitialized after this call in case modeling 
options, instance variables, or time have changed. **/
Assembler& setInternalState(const State& state) {
    uninitialize();
    getMatterSubsystem().convertToEulerAngles(state, internalState);
    system.realizeModel(internalState);
    return *this;
}
/** Initialize the Assembler to prepare for performing assembly analysis.
This is normally called automatically when assemble() is called, but you 
can call it explicitly and then access methods that report on the 
properties of the system on which the analysis will be performed. The 
internal state should already have been set; if you want to provide the 
state now use initialize(State). **/
void initialize() const;
/** Set the internal State and initialize. See setInternalState() and 
initialize() methods for more information. **/
void initialize(const State& state)
{   setInternalState(state); initialize(); }
/*@}*/

/** @name                    Execution
These methods perform assembly or tracking analysis, determine how
successful they were, and obtain results. **/
/*@{*/

/** Starting with the current value of the internally-maintained State, 
modify the q's in it to satisfy all the assembly conditions to within a 
tolerance. The actual tolerance achieved is returned as the function value. 
@return The goal value actually achieved (not the error norm; that is 
guaranteed to be no greater than the error tolerance if this returns at
all.  **/
Real assemble();

/** Continue a series of assembly steps that is already in progress,
without restarting or reanalyzing the system, and optionally providing
a new frame time. This is designed for use with a series of assembly 
frames that are close together so that no heroic measures are needed to 
go from one to the next. For the first frame, and any time there might be 
a change to the problem structure or a major change to the state, use 
assemble() instead of track(). See the Assembler class documentation for 
more information and usage examples. **/
Real track(Real frameTime = -1);

/** Given an initial value for the State, modify the q's in it to satisfy
all the assembly conditions to within a tolerance. The actual tolerance 
achieved is returned as the function value. 
@param[in,out]      state    
    The initial and final State value. Only q's are modified.
@return The tolerance actually achieved.  **/
Real assemble(State& state) {
    setInternalState(state);
    Real achievedCost = assemble(); // throws if it fails
    updateFromInternalState(state);
    return achievedCost;
}


/** Return the goal value attained by the internal State's current settings
for the free q's; this is a weighted sum of the individual goal values for 
each assembly goal. Goal values are nonnegative scalars. **/
Real calcCurrentGoal() const;
/** This is the weighted norm of the assembly constraint errors directly
comparable with the assembly error tolerance setting. That is, if this 
number is less than or equal to tolerance (as returned by
getErrorToleranceInUse()), then the current state is a feasible
assembly solution (although it may not be optimal). Note that by default
we use the infinity norm (maximum absolute value of any error term) but
that you can specify use of an RMS norm instead via setUseRMSErrorNorm().
@see getErrorToleranceInUse(), setUseRMSErrorNorm() **/
Real calcCurrentErrorNorm() const;


/** Given an existing State that is suitable for the Assembler's System, 
update its q's from those found in the Assembler's internal State, leaving 
everything else unchanged. We will convert from Euler angles to quaternions
if the destination State is set to use quaternions. **/
void updateFromInternalState(State& state) const {
    system.realizeModel(state); // allocates q's if they haven't been yet
    if (!getMatterSubsystem().getUseEulerAngles(state)) {
        State tempState;
        getMatterSubsystem().convertToQuaternions(getInternalState(),
                                                  tempState);
        state.updQ() = tempState.getQ();
    } else 
        state.updQ() = getInternalState().getQ();
}
/*@}*/

/** @name                Parameter restrictions
These methods restrict which q's are allowed to be modified while trying
to assemble the system, or restrict the range within which the final q's
must lie. A prescribed mobilizer is always treated as locked; its q's
are set to their prescribed values and are not changed to satisfy assembly
conditions. **/
/*@{*/

/** Lock this mobilizer at its starting position. This overrides any 
individual q specifications, so even if a q was specifically unlocked it
will not move until the mobilizer as a whole is unlocked. **/
void lockMobilizer(MobilizedBodyIndex mbx)
{   uninitialize(); userLockedMobilizers.insert(mbx); }
/** Unlock this mobilizer as a whole; some of its q's may remain locked
if they were locked individually. It is OK if this mobilizer was already
unlocked; in that case this does nothing. Attempts to unlock a prescribed
mobilizer have no effect; you must disable the mobilizer's Motion object
instead. **/
void unlockMobilizer(MobilizedBodyIndex mbx) 
{   uninitialize(); userLockedMobilizers.erase(mbx); }

/** Lock one of this mobilizer's q's at its initial value. Be careful with 
this method because it requires that you understand the order of the 
generalized coordinates used by this particular mobilizer during assembly. 
In particular, the mobilizer will be modeled with Euler angles rather than 
quaternions and you must know the Euler sequence it uses in that case (that
is, body- or space-fixed, 2 or 3 axes, and the rotation order). It is 
preferable to use lockMobilizer() instead since that will lock all the q's 
however they are defined. Note that locking individual q's with this method
is independent of whole-mobilizer locking. If you unlock the mobilizer with
unlockMobilizer(), any q's which have been explicitly locked with lockQ() 
will remain locked. **/
void lockQ(MobilizedBodyIndex mbx, MobilizerQIndex qx)
{   uninitialize(); userLockedQs[mbx].insert(qx); }

/** Unlock one of this mobilizer's q's if it was locked. Note that this will
not take effect immediately if the mobilizer as a whole has been locked with 
lockMobilizer(); you have to unlockMobilizer() first. This has no effect on
a prescribed q. **/
void unlockQ(MobilizedBodyIndex mbx, MobilizerQIndex qx)
{   LockedQs::iterator p = userLockedQs.find(mbx);
    if (p == userLockedQs.end()) return;
    QSet& qs = p->second;
    if (qs.erase(qx)) { // returns 0 if nothing erased
        uninitialize();
        if (qs.empty())
            userLockedQs.erase(p); // remove the whole mobilized body
    }
}

/** Restrict a q to remain within a given range. Caution: this requires that
you understand the order of the generalized coordinates used by this 
particular mobilizer during assembly; see lockQ() for a discussion. You can
use -Infinity or Infinity to indicate that the q is not bounded in one 
direction. This has no effect on a prescribed q. **/
void restrictQ(MobilizedBodyIndex mbx, MobilizerQIndex qx,
               Real lowerBound, Real upperBound)
{   SimTK_ERRCHK2_ALWAYS(lowerBound <= upperBound, "Assembler::restrictQ()", 
        "The given range [%g,%g] is illegal because the lower bound is"
        " greater than the upper bound.", lowerBound, upperBound);
    if (lowerBound == -Infinity && upperBound == Infinity)
    {   unrestrictQ(mbx,qx); return; }
    uninitialize(); 
    userRestrictedQs[mbx][qx] = Vec2(lowerBound,upperBound); 
}


/** Unrestrict a particular generalized coordinate q if it was previously 
restricted. Note that this is independent of whether the q has been locked 
with lockMobilizer() or lockQ(); that is, the q may still be locked even 
though it is now unrestricted. This has no effect on a prescribed q. **/
void unrestrictQ(MobilizedBodyIndex mbx, MobilizerQIndex qx)
{   RestrictedQs::iterator p = userRestrictedQs.find(mbx);
    if (p == userRestrictedQs.end()) return;
    QRanges& qranges = p->second;
    if (qranges.erase(qx)) { // returns 0 if nothing erased
        uninitialize();
        if (qranges.empty())
            userRestrictedQs.erase(p); // remove the whole mobilized body
    }
}
/*@}*/



/** @name                    Statistics
The Assembler keeps counters of various internal operations it performs
during execution; these methods access those counters. These can be helpful
in evaluating the effects of various ways of structuring the assembly or 
tracking problem. Counters can also be reset to zero manually by calling 
resetStats(). **/
/*@{*/
/** Return the number of goal evaluations. **/
int getNumGoalEvals()  const;
/** Return the number of assembly error condition evaluations. **/
int getNumErrorEvals() const;
/** Return the number of goal gradient evaluations. **/
int getNumGoalGradientEvals()   const;
/** Return the number of assembly error condition Jacobian evaluations. **/
int getNumErrorJacobianEvals()   const;
/** Return the number of assembly steps; that is, the number of calls to
assemble() or track() since last initialization. **/
int getNumAssemblySteps() const;
/** Return the number of system initializations performed since this
Assembler was created or the most recent resetStats() call. **/
int getNumInitializations() const;
/** Reset all counters to zero; except for the number of initializations
counter this also happens whenever the assembler system is reinitialized 
either explicitly or due to system changes. **/
void resetStats() const;
/*@}*/


/** @name                Advanced options
These are primarily useful for debugging while developing new 
AssemblyCondition classes. **/
/*@{*/

/** This is useful for debugging but should not be used otherwise
since the analytic gradient is to be preferred. **/
void setForceNumericalGradient(bool yesno)
{   forceNumericalGradient = yesno; }
/** This is useful for debugging but should not be used otherwise
since the analytic Jacobian is to be preferred. **/
void setForceNumericalJacobian(bool yesno)
{   forceNumericalJacobian = yesno; }

/** Use an RMS norm for the assembly errors rather than the default
infinity norm (max absolute value). RMS is less stringent and defines
success based on on a good "average" case rather than a good worst case.
If there are n error terms ei, the default norm is e=max_i(abs(ei)) and
the RMS norm is e=sqrt(sum_i(ei^2)/n). **/
void setUseRMSErrorNorm(bool yesno)
{   useRMSErrorNorm = yesno; }
/** Determine whether we are currently using the RMS norm for constraint
errors; if not we're using the default infinity norm (max absolute value).
**/
bool isUsingRMSErrorNorm() const {return useRMSErrorNorm;}

/** Uninitialize the Assembler. After this call the Assembler must be
initialized again before an assembly study can be performed. Normally this
is called automatically when changes are made; you can call it explicitly
if you want. **/
void uninitialize() const;
/** Check whether the Assembler has been initialized since the last change
was made to its contents. **/
bool isInitialized() const {return alreadyInitialized;}

/** This provides read-only access to the Assembler's internal State; you
probably should use updateFromInternalState() to transfer just q's from
the internal state to your own State. Be aware that the internal state is
always maintained using Euler angles for rotations rather than quaternions,
while updateFromInternalState() will make sure you get the rotations in the
form you want. **/
const State& getInternalState() const {return internalState;}

/** Given a reference to an EventReporter, use this Reporter to provide 
progress reporting. The EventReporter object must be owned by someone
else and persist throughout the lifetime of this Assembler object. **/
void addReporter(const EventReporter& reporter) {
    reporters.push_back(&reporter);
}

/** Return the number of q's which are free to be changed by this 
already-initialized assembly analysis. The rest of the q's are locked
at their initial values or set to their prescribed values. **/
int getNumFreeQs() const 
{   return freeQ2Q.size(); }

/** Return the absolute q index associated with a free q. Every free q
is associated with a q so this will always return a valid index if the
free q index is in range. **/
QIndex getQIndexOfFreeQ(FreeQIndex freeQIndex) const
{   return freeQ2Q[freeQIndex]; }

/** A subset of the q's will be used as free q's for solving the assembly
problem. Given an absolute q index, this will return the corresponding
free q index if there is one; otherwise, the returned index will be 
invalid meaning that this q is currently locked. **/
FreeQIndex getFreeQIndexOfQ(QIndex qx) const 
{   return q2FreeQ[qx]; }

/** Return the allowable range for a particular free q. If this free q is
unrestricted the returned range will be [-Infinity,Infinity]. **/
Vec2 getFreeQBounds(FreeQIndex freeQIndex) const {
    if (!lower.size()) return Vec2(-Infinity, Infinity);
    else return Vec2(lower[freeQIndex], upper[freeQIndex]);
}

/** Return a reference to the MultibodySystem associated with this 
Assembler (that is, the System that was supplied in the Assembler's
constructor. **/
const MultibodySystem& getMultibodySystem() const 
{   return system; }
/** Return a reference to the SimbodyMatterSubsystem that is contained
in the MultibodySystem that is associated with this Assembler. **/
const SimbodyMatterSubsystem& getMatterSubsystem() const
{   return system.getMatterSubsystem(); }
/*@}*/

/** Destruct the Assembler objects and any Assembly Condition objects it
contains. **/
~Assembler();



//------------------------------------------------------------------------------
                           private: // methods
//------------------------------------------------------------------------------
// Note that the internalState is realized to Stage::Position on return.
void setInternalStateFromFreeQs(const Vector& freeQs) {
    assert(freeQs.size() == getNumFreeQs());
    Vector& q = internalState.updQ();
    for (FreeQIndex fx(0); fx < getNumFreeQs(); ++fx)
        q[getQIndexOfFreeQ(fx)] = freeQs[fx];
    system.realize(internalState, Stage::Position);
}

Vector getFreeQsFromInternalState() const {
    Vector freeQs(getNumFreeQs());
    const Vector& q = internalState.getQ();
    for (FreeQIndex fx(0); fx < getNumFreeQs(); ++fx)
        freeQs[fx] = q[getQIndexOfFreeQ(fx)];
    return freeQs;
}

void reinitializeWithExtraQsLocked
    (const Array_<QIndex>& toBeLocked) const;



//------------------------------------------------------------------------------
                           private: // data members 
//------------------------------------------------------------------------------
const MultibodySystem&          system;
Array_<const EventReporter*>    reporters; // just references; don't delete

// These members affect the behavior of the assembly algorithm.
static const int OODefaultAccuracy = 1000; // 1/accuracy if acc==0
Real    accuracy;               // 0 means use 1/OODefaultAccuracy
Real    tolerance;              // 0 means use accuracy/10
bool    forceNumericalGradient; // ignore analytic gradient methods
bool    forceNumericalJacobian; // ignore analytic Jacobian methods
bool    useRMSErrorNorm;        // what norm defines success?

// Changes to any of these data members set isInitialized()=false.
State                           internalState;

// These are the mobilizers that were set in lockMobilizer(). They are
// separate from those involved in individually-locked q's.
LockedMobilizers                userLockedMobilizers;
// These are locks placed on individual q's; they are independent of the
// locked mobilizer settings.
LockedQs                        userLockedQs;
// These are range restrictions placed on individual q's.
RestrictedQs                    userRestrictedQs;

// These are (condition,weight) pairs with weight==Infinity meaning
// constraint; weight==0 meaning currently ignored; and any other
// positive weight meaning a goal.
Array_<AssemblyCondition*,AssemblyConditionIndex> 
                                        conditions;
Array_<Real,AssemblyConditionIndex>     weights;

// We always have an assembly condition for the Constraints which are
// enabled in the System; this is the index which can be used to 
// retrieve that condition. The default weight is Infinity.
AssemblyConditionIndex                  systemConstraints;


// These are filled in when the Assembler is initialized.
mutable bool                            alreadyInitialized;

// These are extra q's we removed for numerical reasons.
mutable Array_<QIndex>                  extraQsLocked;

// These represent restrictions on the independent variables (q's).
mutable std::set<QIndex>                lockedQs;
mutable Array_<FreeQIndex,QIndex>       q2FreeQ;    // nq of these
mutable Array_<QIndex,FreeQIndex>       freeQ2Q;    // nfreeQ of these
// 0 length if no bounds; otherwise, index by FreeQIndex.
mutable Vector                          lower, upper;

// These represent the active assembly conditions.
mutable Array_<AssemblyConditionIndex>  errors;
mutable Array_<int>                     nTermsPerError;
mutable Array_<AssemblyConditionIndex>  goals;

class AssemblerSystem; // local class
mutable AssemblerSystem* asmSys;
mutable Optimizer*       optimizer;

mutable int nAssemblySteps;   // count assemble() and track() calls
mutable int nInitializations; // # times we had to reinitialize

friend class AssemblerSystem;
};

<<<<<<< HEAD


//------------------------------------------------------------------------------
//                            ASSEMBLY CONDITION
//------------------------------------------------------------------------------
/** Define an assembly condition consisting of a scalar goal and/or a 
related set of assembly error equations (that is, an objective and/or some 
constraints). Whether the goal or error is used depends on the weighting
assigned to this AssemblyCondition. A finite weight indicates that the
goal should be used (and combined with other goals); an infinite weighting 
means that each error must independently be satisfied to tolerance.  **/
class SimTK_SIMBODY_EXPORT AssemblyCondition {
public:

/** Base class constructor just takes the assembly condition name and 
saves it. **/
explicit AssemblyCondition(const String& name) 
:   name(name), assembler(0) {}

/** Destructor is virtual for use by derived classes. **/
virtual ~AssemblyCondition() {}

/** This is called whenever the Assembler is initialized in case this
assembly condition wants to do some internal work before getting started.
None of the other virtual methods will be called until this one has been,
except possibly the destructor. The set of free q's and the internal
State are valid at this point and can be retrieved from the Assembler
stored in the base class. **/
virtual int initializeCondition() const {return 0;}

/** This is called whenever the containing Assembler is uninitialized in
case this assembly condition has some cleanup to do. **/
virtual void uninitializeCondition() const {}

/** Calculate the amount by which this assembly condition is violated
by the q values in the given state, with one scalar error per assembly
equation returned in \a err. The functional return should be zero if
successful; negative values are reserved with -1 meaning "not implemented";
return a positive value if your implementation is unable to evaluate the 
error at the current state. If this method is not implemented then you must
implement calcGoal() and this assembly condition may only be used as a 
goal, not a requirement. **/
virtual int calcErrors(const State& state, Vector& err) const
{   return -1; }

/** Override to supply an analytic Jacobian for the assembly errors
returned by calcErrors(). The returned Jacobian must be nErr X nFreeQs; 
that is, if there is only one assembly error equation the returned matrix 
is a single row (that's the transpose of the gradient). The functional 
return should be zero if this succeeds; negative values are reserved with
the default implementation returning -1 which indicates that the
Jacobian must be calculated numerically using the calcErrors() method.
Return a positive value if your implementation is unable to evaluate the 
Jacobian at the current state. **/
virtual int calcErrorJacobian(const State& state, Matrix& jacobian) const
{   return -1; }

/** Override to supply an efficient method for determining how many errors
will be returned by calcErrors(). Otherwise the default implementation 
determines this by making a call to calcErrors() and returning the size
of the returned error vector. The functional return should be zero if this
succeeds; negative values are reserved; return a positive value if your
implementation of this method can't determine the number of errors with
the given state (unlikely!). **/
virtual int getNumErrors(const State& state) const 
{   Vector err;
    const int status = calcErrors(state, err);
    if (status == 0)
        return err.size();
    SimTK_ERRCHK1_ALWAYS(status != -1, "AssemblyCondition::getNumErrors()",
        "The default implementation of getNumErrors() depends on"
        " calcErrors() but that method was not implemented for assembly"
        " condition '%s'.", name.c_str());
    SimTK_ERRCHK2_ALWAYS(status == 0,  "AssemblyCondition::getNumErrors()",
        "The default implementation of getNumErrors() uses calcErrors()"
        " which returned status %d (assembly condition '%s').", 
        status, name.c_str());
    return -1; // NOTREACHED
}

/** Calculate the current contribution (>= 0) of this assembly condition to
the goal value that is being minimized. If this isn't overridden we'll 
generate it by combining the m errors returned by calcErrors() in a mean
sum of squares: goal = err^2/m. **/
virtual int calcGoal(const State& state, Real& goal) const
{   static Vector err;
    const int status = calcErrors(state, err);
    if (status == 0)
    {   goal = err.normSqr() / std::max(1,err.size());
        return 0; }
    SimTK_ERRCHK1_ALWAYS(status != -1, "AssemblyCondition::calcGoal()",
        "The default implementation of calcGoal() depends on calcErrors()"
        " but that method was not implemented for assembly condition '%s'.",
        name.c_str());
    SimTK_ERRCHK2_ALWAYS(status == 0,  "AssemblyCondition::calcGoal()",
        "The default implementation of calcGoal() uses calcErrors() which"
        " returned status %d (assembly condition '%s').", 
        status, name.c_str());
    return -1; // NOTREACHED
}

/** Override to supply an analytic gradient for this assembly condition's
goal. The returned gradient must be nFreeQ X 1; that is, it is a column
vector giving the partial derivative of the goal with respect to each of
the free q's in order. The functional return should be zero if this 
succeeds. The default implementation return -1 which indicates that the
gradient must be calculated numerically using the calcGoal() method. **/
virtual int calcGoalGradient(const State& state, Vector& gradient) const
{   return -1; }

/** Return the name assigned to this AssemblyCondition on construction. **/
const char* getName() const {return name.c_str();}

/** Test whether this AssemblyCondition has already been adopted by an 
Assembler. **/
bool isInAssembler() const {return assembler != 0;}
/** Return the Assembler that has adopted this AssemblyCondition. This will
throw an exception if there is no such Assembler; use isInAssembler() first
if you're not sure. **/
const Assembler& getAssembler() const 
{   assert(assembler); return *assembler;}
/** Return the AssemblyConditionIndex of this concrete AssemblyCondition
within the Assembler that has adopted it. This returned index will be
invalid if this AssemblyCondition has not yet been adopted. **/
AssemblyConditionIndex getAssemblyConditionIndex() const 
{   return myAssemblyConditionIndex; }

//------------------------------------------------------------------------------
                                 protected:
//------------------------------------------------------------------------------
// These are useful when writing concrete AssemblyConditions.

/** Ask the assembler how many free q's there are; only valid after
initialization but does not invoke initialization. **/
int getNumFreeQs() const {return getAssembler().getNumFreeQs();}
/** Ask the assembler where to find the actual q in the State that corresponds
to a given free q; only valid after initialization but does not invoke 
initialization. **/
QIndex getQIndexOfFreeQ(Assembler::FreeQIndex fx) const
{   return getAssembler().getQIndexOfFreeQ(fx); }
/** Ask the assembler where to find the free q (if any) that corresponds
to a given q in the State; only valid after initialization but does not invoke 
initialization. **/
Assembler::FreeQIndex getFreeQIndexOfQ(QIndex qx) const
{   return getAssembler().getFreeQIndexOfQ(qx); }
/** Ask the assembler for the MultibodySystem with which it is associated. **/ 
const MultibodySystem& getMultibodySystem() const
{   return getAssembler().getMultibodySystem(); }
/** Ask the assembler for the MultibodySystem with which it is associated
and extract the SimbodyMatterSubsystem contained therein. **/
const SimbodyMatterSubsystem& getMatterSubsystem() const
{   return getMultibodySystem().getMatterSubsystem(); }

/** Call this method before doing anything that logically requires the 
Assembler, or at least this AssemblyCondition, to have been initialized. **/
void initializeAssembler() const {
    // The Assembler will in turn invoke initializeCondition().
    if (isInAssembler()) getAssembler().initialize();
    else                 initializeCondition();
}

/** Call this when modifying any parameter of the concrete AssemblyCondition
that would require reinitialization of the Assembler or the 
AssemblyCondition. **/
void uninitializeAssembler() const {
    // The Assembler will in turn invoke uninitializeCondition().
    if (isInAssembler()) getAssembler().uninitialize();
    else                 uninitializeCondition();
}

//------------------------------------------------------------------------------
                                   private:
//------------------------------------------------------------------------------
// This method is used by the Assembler when the AssemblyCondition object 
// is adopted.
friend class Assembler;
void setAssembler(const Assembler& assembler, AssemblyConditionIndex acx) {
    assert(!this->assembler);
    this->assembler = &assembler;
    this->myAssemblyConditionIndex = acx;
}

String                  name; // assembly condition name
const Assembler*        assembler;
AssemblyConditionIndex  myAssemblyConditionIndex;
};



//------------------------------------------------------------------------------
//                                 Q VALUE
//------------------------------------------------------------------------------
/** This AssemblyCondition requests that a particular generalized coordinate
end up with a specified value. You can use this as a goal or a constraint,
depending on how serious you are about this requirement. **/
class QValue : public AssemblyCondition {
public:
    /** Construct an assembly condition that requests that the specified
    generalized coordinate be brought to the indicated value. The value 
    can be changed subsequently using setValue(). **/
    QValue(MobilizedBodyIndex mbx, MobilizerQIndex qx,
           Real value)
    :   AssemblyCondition("QValue"), 
        mobodIndex(mbx), qIndex(qx), value(value) {}

    /** Return the currently set value to be used for this generalized
    coordinate. **/
    Real getValue() const {return value;}
    /** Change the value to be used for this generalized coordinate; this
    can be done repeatedly during tracking to follow changing requirements. **/
    void setValue(Real newValue) {value=newValue;}

    // For constraint:
    int getNumEquations(const State&) const {return 1;}
    int calcErrors(const State& state, Vector& error) const {
        const SimbodyMatterSubsystem& matter = getMatterSubsystem();
        const MobilizedBody& mobod = matter.getMobilizedBody(mobodIndex);
        error.resize(1);
        error[0] = mobod.getOneQ(state, qIndex) - value;
        return 0;
    }
    // Error jacobian is a zero-row except for a 1 in this q's entry (if
    // this q is free).
    int calcErrorJacobian(const State& state, Matrix& J) const {
        const SimbodyMatterSubsystem& matter = getMatterSubsystem();
        const MobilizedBody& mobod = matter.getMobilizedBody(mobodIndex);
        J.resize(1, getNumFreeQs());
        J = 0; // will have at most one non-zero

        // Find the FreeQIndex corresponding to this q.
        const QIndex thisIx = QIndex(mobod.getFirstQIndex(state)+qIndex);
        const Assembler::FreeQIndex thisFreeIx = getFreeQIndexOfQ(thisIx);

        // If this q isn't free then there is no way to affect the error
        // so the Jacobian stays all-zero.
        if (thisFreeIx.isValid())
            J(0,thisFreeIx) = 1;

        return 0;
    }

    // For goal: goal = (q-value)^2 / 2 (the /2 is for gradient beauty)
    int calcGoal(const State& state, Real& goal) const {
        const SimbodyMatterSubsystem& matter = getMatterSubsystem();
        const MobilizedBody& mobod = matter.getMobilizedBody(mobodIndex);
        goal = square(mobod.getOneQ(state, qIndex) - value) / 2;
        return 0;
    }
    // Return a gradient with only this q's entry non-zero (if
    // this q is free).
    int calcGoalGradient(const State& state, Vector& grad) const {
        const SimbodyMatterSubsystem& matter = getMatterSubsystem();
        const MobilizedBody& mobod = matter.getMobilizedBody(mobodIndex);
        grad.resize(getNumFreeQs());
        grad = 0; // will have at most one non-zero

        // Find the FreeQIndex corresponding to this q.
        const QIndex thisIx = QIndex(mobod.getFirstQIndex(state)+qIndex);
        const Assembler::FreeQIndex thisFreeIx = getFreeQIndexOfQ(thisIx);

        // If this q isn't free then there is no way to affect the goal
        // so the gradient stays all-zero.
        if (thisFreeIx.isValid())
            grad[thisFreeIx] = mobod.getOneQ(state, qIndex) - value;

        return 0;
    }

private:
    MobilizedBodyIndex mobodIndex;
    MobilizerQIndex    qIndex;
    Real               value;
};



//------------------------------------------------------------------------------
//                                  MARKERS
//------------------------------------------------------------------------------
/** This AssemblyCondition specifies a correspondence between stations on
mobilized bodies ("markers") and fixed ground-frame locations ("observations").
The idea is to adjust the q's so that each marker is located close to its
corresponding observation. This is normally used as a goal since we don't
expect a perfect fit, but you can use these as a set of assembly error 
conditions if there are enough degrees of freedom to achieve a near-perfect 
solution. 

Markers are defined one at a time and assigned sequential marker index values
of type Markers::MarkerIx. They may optionally be given unique, case-sensitive
names, and we will keep a map from name to MarkerIx. A default name will be 
assigned if none is given. A weight is assigned to every marker, with default 
weight=1. We do not expect that all the markers will be used; markers with 
weights of zero will not be included in the study, nor will markers for which 
no observation is given.

Once specified, the marker definitions do not change during a series of inverse
kinematic (tracking) steps. The observations, on the other hand, are expected 
to come from a time series of experimental measurements of marker locations and
will be different at every step. They typically come from a file organized by 
"frame", meaning an observation time and a set of observed locations, one per 
marker, corresponding to that time. During initial setup, the number of 
observations per frame and their correspondence to the defined markers is 
specified. They can be in any order, may skip some markers, and may include 
data for markers that are not defined. However, once initialized each frame 
must supply the same information in the same order. Data for an unobserved 
marker can be provided as NaN in which case it will be ignored in that frame. 
The frame time is supplied to the track() method which initiates assembly for 
a frame.

Observation-marker correspondence maps a ObservationIx to a unique MarkerIx. 
By default, we'll expect to get an observation for each marker and that the 
observation order and the marker order are the same, i.e. 
ObservationIx==MarkerIx for every marker. However, you can instead define 
observation/marker correspondence yourself, (\e after all markers have been 
defined), via one of the defineObservationOrder() methods. This is done by 
supplying an array of MarkerIx values, or an array of Marker names, with the 
array elements ordered by ObservationIx. Any invalid marker index or 
unrecognized marker name means we will ignore values provide for that 
observation; similarly, any markers whose index or name is not specified at 
all will be ignored. 
**/
class SimTK_SIMBODY_EXPORT Markers : public AssemblyCondition {

// This is a private class used in the implementation below but not
// accessible through the API.
struct Marker {
    Marker(const String& name, MobilizedBodyIndex bodyB, 
           const Vec3& markerInB, Real weight = 1)
    :   name(name), bodyB(bodyB), markerInB(markerInB), weight(weight) 
    { assert(weight >= 0); }

    Marker(MobilizedBodyIndex bodyB, const Vec3& markerInB, Real weight=1)
    :   name(""), bodyB(bodyB), markerInB(markerInB), weight(weight) 
    { assert(weight >= 0); }

    String              name;
    MobilizedBodyIndex  bodyB;
    Vec3                markerInB;
    Real                weight; 
};

public:

/** Define the MarkerIx type which is just a uniquely-typed int. **/
SimTK_DEFINE_UNIQUE_LOCAL_INDEX_TYPE(Markers,MarkerIx);
/** Define the ObservationIx type which is just a uniquely-typed int. **/
SimTK_DEFINE_UNIQUE_LOCAL_INDEX_TYPE(Markers,ObservationIx);



//------------------------------------------------------------------------------
/** @name                Construction and setup
These methods are used as an extended construction phase for Markers
objects, defining the markers and observations that will be used in the
subsequent tracking steps. **/
/*@{*/

/** The default constructor creates an empty Markers AssemblyCondition
object that should be filled in with calls to addMarker() and optionally
defineObservationOrder(). **/
Markers() : AssemblyCondition("Markers") {}

/** Define a new marker attached to a particular MobilizedBody. Note that
a marker will be ignored unless an observation is provided for it.
@param[in]      name
    A unique name to be used to identify this marker. If the name is
    empty or blank, a default name will be supplied.
@param[in]      bodyB
    The MobilizedBody to which this marker is fixed. Markers on Ground
    are allowed but will be ignored.
@param[in]      markerInB
    This is the position vector of the marker in \a bodyB's local frame,
    also known as the marker's "station" on \a bodyB.
@param[in]      weight
    An optional weight for use in defining the objective function, which
    combines errors in this marker's position with errors in other markers'
    positions. If the weight is zero this marker is ignored.
@return The unique marker index number assigned to this marker. These are
assigned sequentially as the marker are added. 
@note Adding a marker invalidates any observation/marker correspondence; be
sure to call defineObservationOrder() \e after defining all your markers. **/
MarkerIx addMarker(const String& name, MobilizedBodyIndex bodyB, 
                   const Vec3& markerInB, Real weight=1)
{   SimTK_ERRCHK1_ALWAYS(isFinite(weight) && weight >= 0, 
        "Markers::addMarker()", "Illegal marker weight %g.", weight);
    uninitializeAssembler();
    // Forget any previously-established observation/marker correspondence.
    observation2marker.clear(); marker2observation.clear(); 
    observations.clear();
    const MarkerIx ix(markers.size());
    String nm = String::trimWhiteSpace(name);
    if (nm.empty())
        nm = String("_UNNAMED_") + String(ix);

    std::pair< std::map<String,MarkerIx>::iterator, bool >
        found = markersByName.insert(std::make_pair(nm,ix));
    SimTK_ERRCHK2_ALWAYS(found.second, // true if insertion was done
        "Markers::addMarker()",
        "Marker name '%s' was already use for Marker %d.",
        nm.c_str(), (int)found.first->second); 

    markers.push_back(Marker(nm,bodyB,markerInB,weight));
    return ix; 
}

/** Define an unnamed marker. A default name will be assigned; that name 
will be "_UNNAMED_XX" where XX is the MarkerIx assigned to that marker 
(don't use names of that form yourself).  
@see addMarker(name,...) for more information. **/
MarkerIx addMarker(MobilizedBodyIndex bodyB, const Vec3& markerInB,
                   Real weight=1)
{   return addMarker("", bodyB, markerInB, weight); }


/** Define the meaning of the observation data by giving the MarkerIx 
associated with each observation. The length of the array of marker indices 
defines the expected number of observations to be provided for each observation
frame. Any marker index that is supplied with an invalid value means that the
corresponding observation will be present in the supplied data but should be 
ignored.
@param[in]          observationOrder
    This is an array of marker index values, one per observation, that defines
    both the number of expected observations and the marker corresponding
    to each observation. Markers can be in any order; an invalid marker index
    means that observation will be provided but should be ignored; 
    markers whose indices are never listed are ignored. If \a observationOrder
    is supplied as a zero-length array, then we'll assume there are as
    many observations as markers and that their indices match.

@note If you don't call this method at all, a default correspondence will
be defined as described for a zero-length \a observationOrder array (that is,
same number of observations and markers with matching indices). Whenever you 
add a new marker, any previously defined observation order is forgotten so the 
default correspondence will be used unless you call this again. **/
void defineObservationOrder(const Array_<MarkerIx>& observationOrder) {
    uninitializeAssembler();
    if (observationOrder.empty()) {
        observation2marker.resize(markers.size());
        for (MarkerIx mx(0); mx < markers.size(); ++mx)
            observation2marker[ObservationIx(mx)] = mx;
    } else 
        observation2marker = observationOrder;
    marker2observation.clear(); 
    // We might need to grow this more, but this is an OK starting guess.
    marker2observation.resize(observation2marker.size()); // all invalid
    for (ObservationIx ox(0); ox < observation2marker.size(); ++ox) {
        const MarkerIx mx = observation2marker[ox];
        if (!mx.isValid()) continue;

        if (marker2observation.size() <= mx)
            marker2observation.resize(mx+1);
        SimTK_ERRCHK4_ALWAYS(!marker2observation[mx].isValid(),
            "Markers::defineObservationOrder()", 
            "An attempt was made to associate Marker %d (%s) with" 
            " Observations %d and %d; only one Observation per Marker"
            " is permitted.",
            (int)mx, getMarkerName(mx).c_str(), 
            (int)marker2observation[mx], (int)ox);

        marker2observation[mx] = ox;
    }
    // Make room for marker observations.
    observations.clear();
    observations.resize(observation2marker.size(),Vec3(NaN));
}

/** Define the meaning of the observations by giving the marker name 
corresponding to each observation, as a SimTK::Array_<String>. The length of 
the array of marker indices defines the expected number of observations. Any
marker name that is unrecognized or empty means that the corresponding 
observation will be present in the supplied data but should be ignored. **/
void defineObservationOrder(const Array_<String>& observationOrder) 
{   Array_<MarkerIx> markerIxs(observationOrder.size());
    for (ObservationIx ox(0); ox < observationOrder.size(); ++ox)
        markerIxs[ox] = getMarkerIx(observationOrder[ox]);
    defineObservationOrder(markerIxs); }

/** Define observation order using an std::vector of SimTK::String. */
// no copy required
void defineObservationOrder(const std::vector<String>& observationOrder)
{   defineObservationOrder(ArrayViewConst_<String>(observationOrder)); }


/** Define observation order using an Array_ of std::string. */
// must copy
void defineObservationOrder(const Array_<std::string>& observationOrder) 
{   const Array_<String> observations(observationOrder); // copy
    defineObservationOrder(observations); }

/** Define observation order using an std::vector of std::string. */
// must copy
void defineObservationOrder(const std::vector<std::string>& observationOrder) 
{   const Array_<String> observations(observationOrder); // copy
    defineObservationOrder(observations); }

/** Define observation order using a C array of const char* names. */
void defineObservationOrder(int n, const char* const observationOrder[]) 
{   Array_<MarkerIx> markerIxs(n);
    for (ObservationIx ox(0); ox < n; ++ox)
        markerIxs[ox] = getMarkerIx(String(observationOrder[ox]));
    defineObservationOrder(markerIxs); }
/*@}*/



//------------------------------------------------------------------------------
/** @name               Retrieve setup information
These methods are used to query information associated with the construction
and setup of this Markers object. This information does not normally change
during a marker-tracking study, although marker weights may be changed by 
some inverse kinematics methods. **/
/*@{*/

/** Return a count n of the number of currently-defined markers. Valid
marker index values (of type Markers::MarkerIx) are 0..n-1. **/
int getNumMarkers() const {return markers.size();}

/** Return the unique marker name assigned to the marker whose index
is provided. If the marker was defined without a name, this will return
the default name that was assigned to it. **/
const String& getMarkerName(MarkerIx ix) 
{   return markers[ix].name; }
/** Return the marker index associated with the given marker name. If the
name is not recognized the returned index will be invalid (test with
index.isValid()). **/
const MarkerIx getMarkerIx(const String& name) 
{   std::map<String,MarkerIx>::const_iterator p = markersByName.find(name);
    return p == markersByName.end() ? MarkerIx() : p->second; }

/** Get the weight currently in use for the specified marker; this can
be changed dynamically via changeMarkerWeight(). **/
Real getMarkerWeight(MarkerIx mx)
{   return markers[mx].weight; }

/** Get the MobilizedBodyIndex of the body associated with this marker. **/
MobilizedBodyIndex getMarkerBody(MarkerIx mx) const
{   return markers[mx].bodyB; }

/** Get the station (fixed location in its body frame) of the given marker. **/
const Vec3& getMarkerStation(MarkerIx mx) const
{   return markers[mx].markerInB; }

/** Return the number of observations that were defined via the last call to
defineObservationOrder(). These are not necessarily all being used. If 
defineObservationOrder() was never called, we'll expect the same number of
observations as markers although that won't be set up until the Assembler has
been initialized. **/
int getNumObservations() const {return observation2marker.size();}

/** Return the ObservationIx of the observation that is currently associated
with the given marker, or an invalid index if the marker doesn't have any
corresponding observation (in which case it is being ignored). An exception 
will be thrown if the given MarkerIx is not in the range 
0..getNumMarkers()-1. **/
ObservationIx getObservationIxForMarker(MarkerIx mx) const 
{ return marker2observation[mx]; }

/** Return true if the supplied marker is currently associated with an 
observation. @see getObservationIxForMarker() **/
bool hasObservation(MarkerIx mx) const 
{ return getObservationIxForMarker(mx).isValid(); }

/** Return the MarkerIx of the marker that is associated with the 
given observation, or an invalid index if the observation doesn't correspond
to any marker (in which case it is being ignored). An exception will be
thrown if the given ObservationIx is not in the range 
0..getNumObservations()-1. **/
MarkerIx getMarkerIxForObservation(ObservationIx ox) const 
{ return observation2marker[ox]; }

/** Return true if the supplied observation is currently associated with a 
marker. @see getMarkerIxForObservation() **/
bool hasMarker(ObservationIx ox) const 
{ return getMarkerIxForObservation(ox).isValid();}

/** The Markers assembly condition organizes the markers by body after
initialization; call this to get the list of markers on any particular body.
If necessary the Assembler will be initialized. It is an error if this 
assembly condition has not yet been adopted by an Assembler. **/
const Array_<MarkerIx>& getMarkersOnBody(MobilizedBodyIndex mbx) {
    static const Array_<MarkerIx> empty;
    SimTK_ERRCHK_ALWAYS(isInAssembler(), "Markers::getMarkersOnBody()",
        "This method can't be called until the Markers object has been"
        " adopted by an Assembler.");
    initializeAssembler();
    PerBodyMarkers::const_iterator bodyp = bodiesWithMarkers.find(mbx);
    return bodyp == bodiesWithMarkers.end() ? empty : bodyp->second;
}
/*@}*/



//------------------------------------------------------------------------------
/** @name                Execution methods
These methods can be called between tracking steps to make step-to-step
changes without reinitialization, and to access the current values of
step-to-step data including the resulting marker errors. **/
/*@{*/

/** Move a single marker's observed location without moving any of the others.
If the value contains a NaN, this marker/observation pair will be ignored the
next time the assembly goal cost function is calculated. **/
void moveOneObservation(ObservationIx ox, const Vec3& observation) 
{   SimTK_ERRCHK_ALWAYS(!observations.empty(), "Assembler::moveOneObservation()",
        "There are currently no observations defined. Either the Assembler"
        " needs to be initialized to get the default observation order, or you"
        " should call defineObservationOrder() explicitly.");
    SimTK_ERRCHK2_ALWAYS(ox.isValid() && ox < observations.size(),
        "Assembler::moveOneObservation()", "ObservationIx %d is invalid or"
        " out of range; there are %d observations currently defined. Use"
        " defineObservationOrder() to specify the set of observations and how"
        " they correspond to markers.", 
        (int)ox, (int)observations.size()); 
    observations[ox] = observation; 
}

/** Set the observed marker locations for a new observation frame. These are
the locations to which we will next attempt to move all the corresponding 
markers. Note that not all observations necessarily have corresponding markers
defined; locations of those markers must still be provided here but they will 
be ignored. The length of the \a allObservations array must be the same as the 
number of defined observations; you can obtain that using getNumObservations().
Any observations that contain a NaN will be ignored; that marker/observation 
pair will not be used in the next calculation of the assembly goal cost 
function. **/
void moveAllObservations(const Array_<Vec3>& observations) 
{   SimTK_ERRCHK2_ALWAYS((int)observations.size() == (int)observation2marker.size(),
        "Markers::moveAllObservations()",
        "Number of observations provided (%d) differs from the number of"
        " observations (%d) last defined with defineObservationOrder().",
        observations.size(), observation2marker.size());
    this->observations = observations; }

/** Change the weight associated with a particular marker. If this is just
a quantitative change (e.g., weight was 0.3 now it is 0.4) then this does
not require any reinitialization and will affect the goal calculation next
time it is done. If the weight changes to or from zero (a qualitative change)
then this will uninitialize the Assembler and all the internal data structures
will be changed to remove or add this marker from the list of active markers.
If you want to temporarily ignore a marker without reinitializing, you can
set its corresponding observation to NaN in which case it will simply be
skipped when the goal value is calculated. **/
void changeMarkerWeight(MarkerIx mx, Real weight) {
   SimTK_ERRCHK1_ALWAYS(isFinite(weight) && weight >= 0, 
        "Markers::changeMarkerWeight()", "Illegal marker weight %g.", weight);

    Marker& marker = markers[mx];
    if (marker.weight == weight)
        return;

    if (marker.weight == 0 || weight == 0)
        uninitializeAssembler(); // qualitative change

    marker.weight = weight;
}

/** Return the current value of the location for this observation. This
is where we will try to move the corresponding marker if there is one. 
The result might be NaN if there is no current value for this observation;
you can check using Vec3's isFinite() method. **/
const Vec3& getObservation(ObservationIx ox) const {return observations[ox];}
/** Return the current values of all the observed locations. This is where we 
will try to move the corresponding markers, for those observations that have 
corresponding markers defined. Some of the values may be NaN if there is
currently no corresponding observation. Note that these are indexed by
ObservationIx; use getObservationIxForMarker() to map a MarkerIx to its
corresponding ObservationIx. **/
const Array_<Vec3,ObservationIx>& getAllObservations() const
{   return observations; }

/** Using the current value of the internal state, calculate the ground
frame location of a particular marker. The difference between this location
and the corresponding observation is the current error for this marker. **/
Vec3 findCurrentMarkerLocation(MarkerIx mx) const;

/** Using the current value of the internal state, calculate the distance 
between the given marker's current location and its corresponding observed
location (unweighted). If the marker is not associated with an observation, 
or if the observed location is missing (indicated by a NaN value), then the 
error is reported as zero. 
@note If you actually want the square of the distance, you can save some
computation time by using findCurrentMarkerErrorSquared() which avoids the
square root needed to find the actual distance.
@see findCurrentMarkerErrorSquared() **/
Real findCurrentMarkerError(MarkerIx mx) const
{   return std::sqrt(findCurrentMarkerErrorSquared(mx)); }

/** Using the current value of the internal state, calculate the (unweighted)
square of the distance between the given marker's current location and its 
corresponding observed location (the squared distance is less expensive to 
compute than the distance). If the marker is not associated with an 
observation, or if the observed location is missing (indicated by a NaN 
value), then the error is reported as zero. 
@see findCurrentMarkerError() **/
Real findCurrentMarkerErrorSquared(MarkerIx mx) const {
    const ObservationIx ox = getObservationIxForMarker(mx);
    if (!ox.isValid()) return 0; // no observation for this marker
    const Vec3& loc = getObservation(ox);
    if (!loc.isFinite()) return 0; // NaN in observation; error is ignored
    return (findCurrentMarkerLocation(mx) - loc).normSqr();
}
/*@}*/



//------------------------------------------------------------------------------
/** @name              AssemblyCondition virtuals
These methods are the implementations of the AssemblyCondition virtuals. **/
/*@{*/
int calcErrors(const State& state, Vector& err) const;
int calcErrorJacobian(const State& state, Matrix& jacobian) const;
int getNumErrors(const State& state) const;
int calcGoal(const State& state, Real& goal) const;
int calcGoalGradient(const State& state, Vector& grad) const;
int initializeCondition() const;
void uninitializeCondition() const;
/*@}*/

//------------------------------------------------------------------------------
                                    private:
//------------------------------------------------------------------------------
const Marker& getMarker(MarkerIx i) const {return markers[i];}
Marker& updMarker(MarkerIx i) {uninitializeAssembler(); return markers[i];}

                                // data members                               
                               
// Marker definition. Any change here except a quantitative change to the
// marker's weight uninitializes the Assembler.
Array_<Marker,MarkerIx>         markers;
std::map<String,MarkerIx>       markersByName;

// Observation-marker correspondence specification. Any change here 
// uninitializes the Assembler.
Array_<MarkerIx,ObservationIx>  observation2marker;

// For convience in mapping from a marker to its corresponding observation.
// ObservationIx will be invalid if a particular marker has no associated
// observation.
Array_<ObservationIx,MarkerIx>  marker2observation;

// This is the current set of marker location observations, one per entry in 
// the observation2marker array. Changing the values here does not uninitialize
// the Assembler.            
Array_<Vec3,ObservationIx>      observations;

// After initialize, this groups the markers by body and weeds out
// any zero-weighted markers. TODO: skip low-weighted markers, at
// least at the start of the assembly.
typedef std::map<MobilizedBodyIndex,Array_<MarkerIx> > PerBodyMarkers;
mutable PerBodyMarkers          bodiesWithMarkers;
};

=======
>>>>>>> 86bf8bdf
} // namespace SimTK

#endif // SimTK_SIMBODY_ASSEMBLER_H_<|MERGE_RESOLUTION|>--- conflicted
+++ resolved
@@ -689,761 +689,6 @@
 friend class AssemblerSystem;
 };
 
-<<<<<<< HEAD
-
-
-//------------------------------------------------------------------------------
-//                            ASSEMBLY CONDITION
-//------------------------------------------------------------------------------
-/** Define an assembly condition consisting of a scalar goal and/or a 
-related set of assembly error equations (that is, an objective and/or some 
-constraints). Whether the goal or error is used depends on the weighting
-assigned to this AssemblyCondition. A finite weight indicates that the
-goal should be used (and combined with other goals); an infinite weighting 
-means that each error must independently be satisfied to tolerance.  **/
-class SimTK_SIMBODY_EXPORT AssemblyCondition {
-public:
-
-/** Base class constructor just takes the assembly condition name and 
-saves it. **/
-explicit AssemblyCondition(const String& name) 
-:   name(name), assembler(0) {}
-
-/** Destructor is virtual for use by derived classes. **/
-virtual ~AssemblyCondition() {}
-
-/** This is called whenever the Assembler is initialized in case this
-assembly condition wants to do some internal work before getting started.
-None of the other virtual methods will be called until this one has been,
-except possibly the destructor. The set of free q's and the internal
-State are valid at this point and can be retrieved from the Assembler
-stored in the base class. **/
-virtual int initializeCondition() const {return 0;}
-
-/** This is called whenever the containing Assembler is uninitialized in
-case this assembly condition has some cleanup to do. **/
-virtual void uninitializeCondition() const {}
-
-/** Calculate the amount by which this assembly condition is violated
-by the q values in the given state, with one scalar error per assembly
-equation returned in \a err. The functional return should be zero if
-successful; negative values are reserved with -1 meaning "not implemented";
-return a positive value if your implementation is unable to evaluate the 
-error at the current state. If this method is not implemented then you must
-implement calcGoal() and this assembly condition may only be used as a 
-goal, not a requirement. **/
-virtual int calcErrors(const State& state, Vector& err) const
-{   return -1; }
-
-/** Override to supply an analytic Jacobian for the assembly errors
-returned by calcErrors(). The returned Jacobian must be nErr X nFreeQs; 
-that is, if there is only one assembly error equation the returned matrix 
-is a single row (that's the transpose of the gradient). The functional 
-return should be zero if this succeeds; negative values are reserved with
-the default implementation returning -1 which indicates that the
-Jacobian must be calculated numerically using the calcErrors() method.
-Return a positive value if your implementation is unable to evaluate the 
-Jacobian at the current state. **/
-virtual int calcErrorJacobian(const State& state, Matrix& jacobian) const
-{   return -1; }
-
-/** Override to supply an efficient method for determining how many errors
-will be returned by calcErrors(). Otherwise the default implementation 
-determines this by making a call to calcErrors() and returning the size
-of the returned error vector. The functional return should be zero if this
-succeeds; negative values are reserved; return a positive value if your
-implementation of this method can't determine the number of errors with
-the given state (unlikely!). **/
-virtual int getNumErrors(const State& state) const 
-{   Vector err;
-    const int status = calcErrors(state, err);
-    if (status == 0)
-        return err.size();
-    SimTK_ERRCHK1_ALWAYS(status != -1, "AssemblyCondition::getNumErrors()",
-        "The default implementation of getNumErrors() depends on"
-        " calcErrors() but that method was not implemented for assembly"
-        " condition '%s'.", name.c_str());
-    SimTK_ERRCHK2_ALWAYS(status == 0,  "AssemblyCondition::getNumErrors()",
-        "The default implementation of getNumErrors() uses calcErrors()"
-        " which returned status %d (assembly condition '%s').", 
-        status, name.c_str());
-    return -1; // NOTREACHED
-}
-
-/** Calculate the current contribution (>= 0) of this assembly condition to
-the goal value that is being minimized. If this isn't overridden we'll 
-generate it by combining the m errors returned by calcErrors() in a mean
-sum of squares: goal = err^2/m. **/
-virtual int calcGoal(const State& state, Real& goal) const
-{   static Vector err;
-    const int status = calcErrors(state, err);
-    if (status == 0)
-    {   goal = err.normSqr() / std::max(1,err.size());
-        return 0; }
-    SimTK_ERRCHK1_ALWAYS(status != -1, "AssemblyCondition::calcGoal()",
-        "The default implementation of calcGoal() depends on calcErrors()"
-        " but that method was not implemented for assembly condition '%s'.",
-        name.c_str());
-    SimTK_ERRCHK2_ALWAYS(status == 0,  "AssemblyCondition::calcGoal()",
-        "The default implementation of calcGoal() uses calcErrors() which"
-        " returned status %d (assembly condition '%s').", 
-        status, name.c_str());
-    return -1; // NOTREACHED
-}
-
-/** Override to supply an analytic gradient for this assembly condition's
-goal. The returned gradient must be nFreeQ X 1; that is, it is a column
-vector giving the partial derivative of the goal with respect to each of
-the free q's in order. The functional return should be zero if this 
-succeeds. The default implementation return -1 which indicates that the
-gradient must be calculated numerically using the calcGoal() method. **/
-virtual int calcGoalGradient(const State& state, Vector& gradient) const
-{   return -1; }
-
-/** Return the name assigned to this AssemblyCondition on construction. **/
-const char* getName() const {return name.c_str();}
-
-/** Test whether this AssemblyCondition has already been adopted by an 
-Assembler. **/
-bool isInAssembler() const {return assembler != 0;}
-/** Return the Assembler that has adopted this AssemblyCondition. This will
-throw an exception if there is no such Assembler; use isInAssembler() first
-if you're not sure. **/
-const Assembler& getAssembler() const 
-{   assert(assembler); return *assembler;}
-/** Return the AssemblyConditionIndex of this concrete AssemblyCondition
-within the Assembler that has adopted it. This returned index will be
-invalid if this AssemblyCondition has not yet been adopted. **/
-AssemblyConditionIndex getAssemblyConditionIndex() const 
-{   return myAssemblyConditionIndex; }
-
-//------------------------------------------------------------------------------
-                                 protected:
-//------------------------------------------------------------------------------
-// These are useful when writing concrete AssemblyConditions.
-
-/** Ask the assembler how many free q's there are; only valid after
-initialization but does not invoke initialization. **/
-int getNumFreeQs() const {return getAssembler().getNumFreeQs();}
-/** Ask the assembler where to find the actual q in the State that corresponds
-to a given free q; only valid after initialization but does not invoke 
-initialization. **/
-QIndex getQIndexOfFreeQ(Assembler::FreeQIndex fx) const
-{   return getAssembler().getQIndexOfFreeQ(fx); }
-/** Ask the assembler where to find the free q (if any) that corresponds
-to a given q in the State; only valid after initialization but does not invoke 
-initialization. **/
-Assembler::FreeQIndex getFreeQIndexOfQ(QIndex qx) const
-{   return getAssembler().getFreeQIndexOfQ(qx); }
-/** Ask the assembler for the MultibodySystem with which it is associated. **/ 
-const MultibodySystem& getMultibodySystem() const
-{   return getAssembler().getMultibodySystem(); }
-/** Ask the assembler for the MultibodySystem with which it is associated
-and extract the SimbodyMatterSubsystem contained therein. **/
-const SimbodyMatterSubsystem& getMatterSubsystem() const
-{   return getMultibodySystem().getMatterSubsystem(); }
-
-/** Call this method before doing anything that logically requires the 
-Assembler, or at least this AssemblyCondition, to have been initialized. **/
-void initializeAssembler() const {
-    // The Assembler will in turn invoke initializeCondition().
-    if (isInAssembler()) getAssembler().initialize();
-    else                 initializeCondition();
-}
-
-/** Call this when modifying any parameter of the concrete AssemblyCondition
-that would require reinitialization of the Assembler or the 
-AssemblyCondition. **/
-void uninitializeAssembler() const {
-    // The Assembler will in turn invoke uninitializeCondition().
-    if (isInAssembler()) getAssembler().uninitialize();
-    else                 uninitializeCondition();
-}
-
-//------------------------------------------------------------------------------
-                                   private:
-//------------------------------------------------------------------------------
-// This method is used by the Assembler when the AssemblyCondition object 
-// is adopted.
-friend class Assembler;
-void setAssembler(const Assembler& assembler, AssemblyConditionIndex acx) {
-    assert(!this->assembler);
-    this->assembler = &assembler;
-    this->myAssemblyConditionIndex = acx;
-}
-
-String                  name; // assembly condition name
-const Assembler*        assembler;
-AssemblyConditionIndex  myAssemblyConditionIndex;
-};
-
-
-
-//------------------------------------------------------------------------------
-//                                 Q VALUE
-//------------------------------------------------------------------------------
-/** This AssemblyCondition requests that a particular generalized coordinate
-end up with a specified value. You can use this as a goal or a constraint,
-depending on how serious you are about this requirement. **/
-class QValue : public AssemblyCondition {
-public:
-    /** Construct an assembly condition that requests that the specified
-    generalized coordinate be brought to the indicated value. The value 
-    can be changed subsequently using setValue(). **/
-    QValue(MobilizedBodyIndex mbx, MobilizerQIndex qx,
-           Real value)
-    :   AssemblyCondition("QValue"), 
-        mobodIndex(mbx), qIndex(qx), value(value) {}
-
-    /** Return the currently set value to be used for this generalized
-    coordinate. **/
-    Real getValue() const {return value;}
-    /** Change the value to be used for this generalized coordinate; this
-    can be done repeatedly during tracking to follow changing requirements. **/
-    void setValue(Real newValue) {value=newValue;}
-
-    // For constraint:
-    int getNumEquations(const State&) const {return 1;}
-    int calcErrors(const State& state, Vector& error) const {
-        const SimbodyMatterSubsystem& matter = getMatterSubsystem();
-        const MobilizedBody& mobod = matter.getMobilizedBody(mobodIndex);
-        error.resize(1);
-        error[0] = mobod.getOneQ(state, qIndex) - value;
-        return 0;
-    }
-    // Error jacobian is a zero-row except for a 1 in this q's entry (if
-    // this q is free).
-    int calcErrorJacobian(const State& state, Matrix& J) const {
-        const SimbodyMatterSubsystem& matter = getMatterSubsystem();
-        const MobilizedBody& mobod = matter.getMobilizedBody(mobodIndex);
-        J.resize(1, getNumFreeQs());
-        J = 0; // will have at most one non-zero
-
-        // Find the FreeQIndex corresponding to this q.
-        const QIndex thisIx = QIndex(mobod.getFirstQIndex(state)+qIndex);
-        const Assembler::FreeQIndex thisFreeIx = getFreeQIndexOfQ(thisIx);
-
-        // If this q isn't free then there is no way to affect the error
-        // so the Jacobian stays all-zero.
-        if (thisFreeIx.isValid())
-            J(0,thisFreeIx) = 1;
-
-        return 0;
-    }
-
-    // For goal: goal = (q-value)^2 / 2 (the /2 is for gradient beauty)
-    int calcGoal(const State& state, Real& goal) const {
-        const SimbodyMatterSubsystem& matter = getMatterSubsystem();
-        const MobilizedBody& mobod = matter.getMobilizedBody(mobodIndex);
-        goal = square(mobod.getOneQ(state, qIndex) - value) / 2;
-        return 0;
-    }
-    // Return a gradient with only this q's entry non-zero (if
-    // this q is free).
-    int calcGoalGradient(const State& state, Vector& grad) const {
-        const SimbodyMatterSubsystem& matter = getMatterSubsystem();
-        const MobilizedBody& mobod = matter.getMobilizedBody(mobodIndex);
-        grad.resize(getNumFreeQs());
-        grad = 0; // will have at most one non-zero
-
-        // Find the FreeQIndex corresponding to this q.
-        const QIndex thisIx = QIndex(mobod.getFirstQIndex(state)+qIndex);
-        const Assembler::FreeQIndex thisFreeIx = getFreeQIndexOfQ(thisIx);
-
-        // If this q isn't free then there is no way to affect the goal
-        // so the gradient stays all-zero.
-        if (thisFreeIx.isValid())
-            grad[thisFreeIx] = mobod.getOneQ(state, qIndex) - value;
-
-        return 0;
-    }
-
-private:
-    MobilizedBodyIndex mobodIndex;
-    MobilizerQIndex    qIndex;
-    Real               value;
-};
-
-
-
-//------------------------------------------------------------------------------
-//                                  MARKERS
-//------------------------------------------------------------------------------
-/** This AssemblyCondition specifies a correspondence between stations on
-mobilized bodies ("markers") and fixed ground-frame locations ("observations").
-The idea is to adjust the q's so that each marker is located close to its
-corresponding observation. This is normally used as a goal since we don't
-expect a perfect fit, but you can use these as a set of assembly error 
-conditions if there are enough degrees of freedom to achieve a near-perfect 
-solution. 
-
-Markers are defined one at a time and assigned sequential marker index values
-of type Markers::MarkerIx. They may optionally be given unique, case-sensitive
-names, and we will keep a map from name to MarkerIx. A default name will be 
-assigned if none is given. A weight is assigned to every marker, with default 
-weight=1. We do not expect that all the markers will be used; markers with 
-weights of zero will not be included in the study, nor will markers for which 
-no observation is given.
-
-Once specified, the marker definitions do not change during a series of inverse
-kinematic (tracking) steps. The observations, on the other hand, are expected 
-to come from a time series of experimental measurements of marker locations and
-will be different at every step. They typically come from a file organized by 
-"frame", meaning an observation time and a set of observed locations, one per 
-marker, corresponding to that time. During initial setup, the number of 
-observations per frame and their correspondence to the defined markers is 
-specified. They can be in any order, may skip some markers, and may include 
-data for markers that are not defined. However, once initialized each frame 
-must supply the same information in the same order. Data for an unobserved 
-marker can be provided as NaN in which case it will be ignored in that frame. 
-The frame time is supplied to the track() method which initiates assembly for 
-a frame.
-
-Observation-marker correspondence maps a ObservationIx to a unique MarkerIx. 
-By default, we'll expect to get an observation for each marker and that the 
-observation order and the marker order are the same, i.e. 
-ObservationIx==MarkerIx for every marker. However, you can instead define 
-observation/marker correspondence yourself, (\e after all markers have been 
-defined), via one of the defineObservationOrder() methods. This is done by 
-supplying an array of MarkerIx values, or an array of Marker names, with the 
-array elements ordered by ObservationIx. Any invalid marker index or 
-unrecognized marker name means we will ignore values provide for that 
-observation; similarly, any markers whose index or name is not specified at 
-all will be ignored. 
-**/
-class SimTK_SIMBODY_EXPORT Markers : public AssemblyCondition {
-
-// This is a private class used in the implementation below but not
-// accessible through the API.
-struct Marker {
-    Marker(const String& name, MobilizedBodyIndex bodyB, 
-           const Vec3& markerInB, Real weight = 1)
-    :   name(name), bodyB(bodyB), markerInB(markerInB), weight(weight) 
-    { assert(weight >= 0); }
-
-    Marker(MobilizedBodyIndex bodyB, const Vec3& markerInB, Real weight=1)
-    :   name(""), bodyB(bodyB), markerInB(markerInB), weight(weight) 
-    { assert(weight >= 0); }
-
-    String              name;
-    MobilizedBodyIndex  bodyB;
-    Vec3                markerInB;
-    Real                weight; 
-};
-
-public:
-
-/** Define the MarkerIx type which is just a uniquely-typed int. **/
-SimTK_DEFINE_UNIQUE_LOCAL_INDEX_TYPE(Markers,MarkerIx);
-/** Define the ObservationIx type which is just a uniquely-typed int. **/
-SimTK_DEFINE_UNIQUE_LOCAL_INDEX_TYPE(Markers,ObservationIx);
-
-
-
-//------------------------------------------------------------------------------
-/** @name                Construction and setup
-These methods are used as an extended construction phase for Markers
-objects, defining the markers and observations that will be used in the
-subsequent tracking steps. **/
-/*@{*/
-
-/** The default constructor creates an empty Markers AssemblyCondition
-object that should be filled in with calls to addMarker() and optionally
-defineObservationOrder(). **/
-Markers() : AssemblyCondition("Markers") {}
-
-/** Define a new marker attached to a particular MobilizedBody. Note that
-a marker will be ignored unless an observation is provided for it.
-@param[in]      name
-    A unique name to be used to identify this marker. If the name is
-    empty or blank, a default name will be supplied.
-@param[in]      bodyB
-    The MobilizedBody to which this marker is fixed. Markers on Ground
-    are allowed but will be ignored.
-@param[in]      markerInB
-    This is the position vector of the marker in \a bodyB's local frame,
-    also known as the marker's "station" on \a bodyB.
-@param[in]      weight
-    An optional weight for use in defining the objective function, which
-    combines errors in this marker's position with errors in other markers'
-    positions. If the weight is zero this marker is ignored.
-@return The unique marker index number assigned to this marker. These are
-assigned sequentially as the marker are added. 
-@note Adding a marker invalidates any observation/marker correspondence; be
-sure to call defineObservationOrder() \e after defining all your markers. **/
-MarkerIx addMarker(const String& name, MobilizedBodyIndex bodyB, 
-                   const Vec3& markerInB, Real weight=1)
-{   SimTK_ERRCHK1_ALWAYS(isFinite(weight) && weight >= 0, 
-        "Markers::addMarker()", "Illegal marker weight %g.", weight);
-    uninitializeAssembler();
-    // Forget any previously-established observation/marker correspondence.
-    observation2marker.clear(); marker2observation.clear(); 
-    observations.clear();
-    const MarkerIx ix(markers.size());
-    String nm = String::trimWhiteSpace(name);
-    if (nm.empty())
-        nm = String("_UNNAMED_") + String(ix);
-
-    std::pair< std::map<String,MarkerIx>::iterator, bool >
-        found = markersByName.insert(std::make_pair(nm,ix));
-    SimTK_ERRCHK2_ALWAYS(found.second, // true if insertion was done
-        "Markers::addMarker()",
-        "Marker name '%s' was already use for Marker %d.",
-        nm.c_str(), (int)found.first->second); 
-
-    markers.push_back(Marker(nm,bodyB,markerInB,weight));
-    return ix; 
-}
-
-/** Define an unnamed marker. A default name will be assigned; that name 
-will be "_UNNAMED_XX" where XX is the MarkerIx assigned to that marker 
-(don't use names of that form yourself).  
-@see addMarker(name,...) for more information. **/
-MarkerIx addMarker(MobilizedBodyIndex bodyB, const Vec3& markerInB,
-                   Real weight=1)
-{   return addMarker("", bodyB, markerInB, weight); }
-
-
-/** Define the meaning of the observation data by giving the MarkerIx 
-associated with each observation. The length of the array of marker indices 
-defines the expected number of observations to be provided for each observation
-frame. Any marker index that is supplied with an invalid value means that the
-corresponding observation will be present in the supplied data but should be 
-ignored.
-@param[in]          observationOrder
-    This is an array of marker index values, one per observation, that defines
-    both the number of expected observations and the marker corresponding
-    to each observation. Markers can be in any order; an invalid marker index
-    means that observation will be provided but should be ignored; 
-    markers whose indices are never listed are ignored. If \a observationOrder
-    is supplied as a zero-length array, then we'll assume there are as
-    many observations as markers and that their indices match.
-
-@note If you don't call this method at all, a default correspondence will
-be defined as described for a zero-length \a observationOrder array (that is,
-same number of observations and markers with matching indices). Whenever you 
-add a new marker, any previously defined observation order is forgotten so the 
-default correspondence will be used unless you call this again. **/
-void defineObservationOrder(const Array_<MarkerIx>& observationOrder) {
-    uninitializeAssembler();
-    if (observationOrder.empty()) {
-        observation2marker.resize(markers.size());
-        for (MarkerIx mx(0); mx < markers.size(); ++mx)
-            observation2marker[ObservationIx(mx)] = mx;
-    } else 
-        observation2marker = observationOrder;
-    marker2observation.clear(); 
-    // We might need to grow this more, but this is an OK starting guess.
-    marker2observation.resize(observation2marker.size()); // all invalid
-    for (ObservationIx ox(0); ox < observation2marker.size(); ++ox) {
-        const MarkerIx mx = observation2marker[ox];
-        if (!mx.isValid()) continue;
-
-        if (marker2observation.size() <= mx)
-            marker2observation.resize(mx+1);
-        SimTK_ERRCHK4_ALWAYS(!marker2observation[mx].isValid(),
-            "Markers::defineObservationOrder()", 
-            "An attempt was made to associate Marker %d (%s) with" 
-            " Observations %d and %d; only one Observation per Marker"
-            " is permitted.",
-            (int)mx, getMarkerName(mx).c_str(), 
-            (int)marker2observation[mx], (int)ox);
-
-        marker2observation[mx] = ox;
-    }
-    // Make room for marker observations.
-    observations.clear();
-    observations.resize(observation2marker.size(),Vec3(NaN));
-}
-
-/** Define the meaning of the observations by giving the marker name 
-corresponding to each observation, as a SimTK::Array_<String>. The length of 
-the array of marker indices defines the expected number of observations. Any
-marker name that is unrecognized or empty means that the corresponding 
-observation will be present in the supplied data but should be ignored. **/
-void defineObservationOrder(const Array_<String>& observationOrder) 
-{   Array_<MarkerIx> markerIxs(observationOrder.size());
-    for (ObservationIx ox(0); ox < observationOrder.size(); ++ox)
-        markerIxs[ox] = getMarkerIx(observationOrder[ox]);
-    defineObservationOrder(markerIxs); }
-
-/** Define observation order using an std::vector of SimTK::String. */
-// no copy required
-void defineObservationOrder(const std::vector<String>& observationOrder)
-{   defineObservationOrder(ArrayViewConst_<String>(observationOrder)); }
-
-
-/** Define observation order using an Array_ of std::string. */
-// must copy
-void defineObservationOrder(const Array_<std::string>& observationOrder) 
-{   const Array_<String> observations(observationOrder); // copy
-    defineObservationOrder(observations); }
-
-/** Define observation order using an std::vector of std::string. */
-// must copy
-void defineObservationOrder(const std::vector<std::string>& observationOrder) 
-{   const Array_<String> observations(observationOrder); // copy
-    defineObservationOrder(observations); }
-
-/** Define observation order using a C array of const char* names. */
-void defineObservationOrder(int n, const char* const observationOrder[]) 
-{   Array_<MarkerIx> markerIxs(n);
-    for (ObservationIx ox(0); ox < n; ++ox)
-        markerIxs[ox] = getMarkerIx(String(observationOrder[ox]));
-    defineObservationOrder(markerIxs); }
-/*@}*/
-
-
-
-//------------------------------------------------------------------------------
-/** @name               Retrieve setup information
-These methods are used to query information associated with the construction
-and setup of this Markers object. This information does not normally change
-during a marker-tracking study, although marker weights may be changed by 
-some inverse kinematics methods. **/
-/*@{*/
-
-/** Return a count n of the number of currently-defined markers. Valid
-marker index values (of type Markers::MarkerIx) are 0..n-1. **/
-int getNumMarkers() const {return markers.size();}
-
-/** Return the unique marker name assigned to the marker whose index
-is provided. If the marker was defined without a name, this will return
-the default name that was assigned to it. **/
-const String& getMarkerName(MarkerIx ix) 
-{   return markers[ix].name; }
-/** Return the marker index associated with the given marker name. If the
-name is not recognized the returned index will be invalid (test with
-index.isValid()). **/
-const MarkerIx getMarkerIx(const String& name) 
-{   std::map<String,MarkerIx>::const_iterator p = markersByName.find(name);
-    return p == markersByName.end() ? MarkerIx() : p->second; }
-
-/** Get the weight currently in use for the specified marker; this can
-be changed dynamically via changeMarkerWeight(). **/
-Real getMarkerWeight(MarkerIx mx)
-{   return markers[mx].weight; }
-
-/** Get the MobilizedBodyIndex of the body associated with this marker. **/
-MobilizedBodyIndex getMarkerBody(MarkerIx mx) const
-{   return markers[mx].bodyB; }
-
-/** Get the station (fixed location in its body frame) of the given marker. **/
-const Vec3& getMarkerStation(MarkerIx mx) const
-{   return markers[mx].markerInB; }
-
-/** Return the number of observations that were defined via the last call to
-defineObservationOrder(). These are not necessarily all being used. If 
-defineObservationOrder() was never called, we'll expect the same number of
-observations as markers although that won't be set up until the Assembler has
-been initialized. **/
-int getNumObservations() const {return observation2marker.size();}
-
-/** Return the ObservationIx of the observation that is currently associated
-with the given marker, or an invalid index if the marker doesn't have any
-corresponding observation (in which case it is being ignored). An exception 
-will be thrown if the given MarkerIx is not in the range 
-0..getNumMarkers()-1. **/
-ObservationIx getObservationIxForMarker(MarkerIx mx) const 
-{ return marker2observation[mx]; }
-
-/** Return true if the supplied marker is currently associated with an 
-observation. @see getObservationIxForMarker() **/
-bool hasObservation(MarkerIx mx) const 
-{ return getObservationIxForMarker(mx).isValid(); }
-
-/** Return the MarkerIx of the marker that is associated with the 
-given observation, or an invalid index if the observation doesn't correspond
-to any marker (in which case it is being ignored). An exception will be
-thrown if the given ObservationIx is not in the range 
-0..getNumObservations()-1. **/
-MarkerIx getMarkerIxForObservation(ObservationIx ox) const 
-{ return observation2marker[ox]; }
-
-/** Return true if the supplied observation is currently associated with a 
-marker. @see getMarkerIxForObservation() **/
-bool hasMarker(ObservationIx ox) const 
-{ return getMarkerIxForObservation(ox).isValid();}
-
-/** The Markers assembly condition organizes the markers by body after
-initialization; call this to get the list of markers on any particular body.
-If necessary the Assembler will be initialized. It is an error if this 
-assembly condition has not yet been adopted by an Assembler. **/
-const Array_<MarkerIx>& getMarkersOnBody(MobilizedBodyIndex mbx) {
-    static const Array_<MarkerIx> empty;
-    SimTK_ERRCHK_ALWAYS(isInAssembler(), "Markers::getMarkersOnBody()",
-        "This method can't be called until the Markers object has been"
-        " adopted by an Assembler.");
-    initializeAssembler();
-    PerBodyMarkers::const_iterator bodyp = bodiesWithMarkers.find(mbx);
-    return bodyp == bodiesWithMarkers.end() ? empty : bodyp->second;
-}
-/*@}*/
-
-
-
-//------------------------------------------------------------------------------
-/** @name                Execution methods
-These methods can be called between tracking steps to make step-to-step
-changes without reinitialization, and to access the current values of
-step-to-step data including the resulting marker errors. **/
-/*@{*/
-
-/** Move a single marker's observed location without moving any of the others.
-If the value contains a NaN, this marker/observation pair will be ignored the
-next time the assembly goal cost function is calculated. **/
-void moveOneObservation(ObservationIx ox, const Vec3& observation) 
-{   SimTK_ERRCHK_ALWAYS(!observations.empty(), "Assembler::moveOneObservation()",
-        "There are currently no observations defined. Either the Assembler"
-        " needs to be initialized to get the default observation order, or you"
-        " should call defineObservationOrder() explicitly.");
-    SimTK_ERRCHK2_ALWAYS(ox.isValid() && ox < observations.size(),
-        "Assembler::moveOneObservation()", "ObservationIx %d is invalid or"
-        " out of range; there are %d observations currently defined. Use"
-        " defineObservationOrder() to specify the set of observations and how"
-        " they correspond to markers.", 
-        (int)ox, (int)observations.size()); 
-    observations[ox] = observation; 
-}
-
-/** Set the observed marker locations for a new observation frame. These are
-the locations to which we will next attempt to move all the corresponding 
-markers. Note that not all observations necessarily have corresponding markers
-defined; locations of those markers must still be provided here but they will 
-be ignored. The length of the \a allObservations array must be the same as the 
-number of defined observations; you can obtain that using getNumObservations().
-Any observations that contain a NaN will be ignored; that marker/observation 
-pair will not be used in the next calculation of the assembly goal cost 
-function. **/
-void moveAllObservations(const Array_<Vec3>& observations) 
-{   SimTK_ERRCHK2_ALWAYS((int)observations.size() == (int)observation2marker.size(),
-        "Markers::moveAllObservations()",
-        "Number of observations provided (%d) differs from the number of"
-        " observations (%d) last defined with defineObservationOrder().",
-        observations.size(), observation2marker.size());
-    this->observations = observations; }
-
-/** Change the weight associated with a particular marker. If this is just
-a quantitative change (e.g., weight was 0.3 now it is 0.4) then this does
-not require any reinitialization and will affect the goal calculation next
-time it is done. If the weight changes to or from zero (a qualitative change)
-then this will uninitialize the Assembler and all the internal data structures
-will be changed to remove or add this marker from the list of active markers.
-If you want to temporarily ignore a marker without reinitializing, you can
-set its corresponding observation to NaN in which case it will simply be
-skipped when the goal value is calculated. **/
-void changeMarkerWeight(MarkerIx mx, Real weight) {
-   SimTK_ERRCHK1_ALWAYS(isFinite(weight) && weight >= 0, 
-        "Markers::changeMarkerWeight()", "Illegal marker weight %g.", weight);
-
-    Marker& marker = markers[mx];
-    if (marker.weight == weight)
-        return;
-
-    if (marker.weight == 0 || weight == 0)
-        uninitializeAssembler(); // qualitative change
-
-    marker.weight = weight;
-}
-
-/** Return the current value of the location for this observation. This
-is where we will try to move the corresponding marker if there is one. 
-The result might be NaN if there is no current value for this observation;
-you can check using Vec3's isFinite() method. **/
-const Vec3& getObservation(ObservationIx ox) const {return observations[ox];}
-/** Return the current values of all the observed locations. This is where we 
-will try to move the corresponding markers, for those observations that have 
-corresponding markers defined. Some of the values may be NaN if there is
-currently no corresponding observation. Note that these are indexed by
-ObservationIx; use getObservationIxForMarker() to map a MarkerIx to its
-corresponding ObservationIx. **/
-const Array_<Vec3,ObservationIx>& getAllObservations() const
-{   return observations; }
-
-/** Using the current value of the internal state, calculate the ground
-frame location of a particular marker. The difference between this location
-and the corresponding observation is the current error for this marker. **/
-Vec3 findCurrentMarkerLocation(MarkerIx mx) const;
-
-/** Using the current value of the internal state, calculate the distance 
-between the given marker's current location and its corresponding observed
-location (unweighted). If the marker is not associated with an observation, 
-or if the observed location is missing (indicated by a NaN value), then the 
-error is reported as zero. 
-@note If you actually want the square of the distance, you can save some
-computation time by using findCurrentMarkerErrorSquared() which avoids the
-square root needed to find the actual distance.
-@see findCurrentMarkerErrorSquared() **/
-Real findCurrentMarkerError(MarkerIx mx) const
-{   return std::sqrt(findCurrentMarkerErrorSquared(mx)); }
-
-/** Using the current value of the internal state, calculate the (unweighted)
-square of the distance between the given marker's current location and its 
-corresponding observed location (the squared distance is less expensive to 
-compute than the distance). If the marker is not associated with an 
-observation, or if the observed location is missing (indicated by a NaN 
-value), then the error is reported as zero. 
-@see findCurrentMarkerError() **/
-Real findCurrentMarkerErrorSquared(MarkerIx mx) const {
-    const ObservationIx ox = getObservationIxForMarker(mx);
-    if (!ox.isValid()) return 0; // no observation for this marker
-    const Vec3& loc = getObservation(ox);
-    if (!loc.isFinite()) return 0; // NaN in observation; error is ignored
-    return (findCurrentMarkerLocation(mx) - loc).normSqr();
-}
-/*@}*/
-
-
-
-//------------------------------------------------------------------------------
-/** @name              AssemblyCondition virtuals
-These methods are the implementations of the AssemblyCondition virtuals. **/
-/*@{*/
-int calcErrors(const State& state, Vector& err) const;
-int calcErrorJacobian(const State& state, Matrix& jacobian) const;
-int getNumErrors(const State& state) const;
-int calcGoal(const State& state, Real& goal) const;
-int calcGoalGradient(const State& state, Vector& grad) const;
-int initializeCondition() const;
-void uninitializeCondition() const;
-/*@}*/
-
-//------------------------------------------------------------------------------
-                                    private:
-//------------------------------------------------------------------------------
-const Marker& getMarker(MarkerIx i) const {return markers[i];}
-Marker& updMarker(MarkerIx i) {uninitializeAssembler(); return markers[i];}
-
-                                // data members                               
-                               
-// Marker definition. Any change here except a quantitative change to the
-// marker's weight uninitializes the Assembler.
-Array_<Marker,MarkerIx>         markers;
-std::map<String,MarkerIx>       markersByName;
-
-// Observation-marker correspondence specification. Any change here 
-// uninitializes the Assembler.
-Array_<MarkerIx,ObservationIx>  observation2marker;
-
-// For convience in mapping from a marker to its corresponding observation.
-// ObservationIx will be invalid if a particular marker has no associated
-// observation.
-Array_<ObservationIx,MarkerIx>  marker2observation;
-
-// This is the current set of marker location observations, one per entry in 
-// the observation2marker array. Changing the values here does not uninitialize
-// the Assembler.            
-Array_<Vec3,ObservationIx>      observations;
-
-// After initialize, this groups the markers by body and weeds out
-// any zero-weighted markers. TODO: skip low-weighted markers, at
-// least at the start of the assembly.
-typedef std::map<MobilizedBodyIndex,Array_<MarkerIx> > PerBodyMarkers;
-mutable PerBodyMarkers          bodiesWithMarkers;
-};
-
-=======
->>>>>>> 86bf8bdf
 } // namespace SimTK
 
 #endif // SimTK_SIMBODY_ASSEMBLER_H_