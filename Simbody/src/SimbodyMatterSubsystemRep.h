#ifndef SimTK_SIMBODY_MATTER_SUBSYSTEM_REP_H_
#define SimTK_SIMBODY_MATTER_SUBSYSTEM_REP_H_

/* -------------------------------------------------------------------------- *
 *                               Simbody(tm)                                  *
 * -------------------------------------------------------------------------- *
 * This is part of the SimTK biosimulation toolkit originating from           *
 * Simbios, the NIH National Center for Physics-Based Simulation of           *
 * Biological Structures at Stanford, funded under the NIH Roadmap for        *
 * Medical Research, grant U54 GM072970. See https://simtk.org/home/simbody.  *
 *                                                                            *
 * Portions copyright (c) 2005-15 Stanford University and the Authors.        *
 * Authors: Michael Sherman                                                   *
 * Contributors: Derived from IVM code written by Charles Schwieters          *
 *                                                                            *
 * Licensed under the Apache License, Version 2.0 (the "License"); you may    *
 * not use this file except in compliance with the License. You may obtain a  *
 * copy of the License at http://www.apache.org/licenses/LICENSE-2.0.         *
 *                                                                            *
 * Unless required by applicable law or agreed to in writing, software        *
 * distributed under the License is distributed on an "AS IS" BASIS,          *
 * WITHOUT WARRANTIES OR CONDITIONS OF ANY KIND, either express or implied.   *
 * See the License for the specific language governing permissions and        *
 * limitations under the License.                                             *
 * -------------------------------------------------------------------------- */

#include "SimTKcommon.h"

#include "simbody/internal/common.h"
#include "simbody/internal/MultibodySystem.h"
#include "simbody/internal/SimbodyMatterSubsystem.h"
#include "simbody/internal/SimbodyMatterSubtree.h"
#include "simbody/internal/MobilizedBody.h"
#include "simbody/internal/MobilizedBody_Ground.h"

#include "SimbodyTreeState.h"
#include "RigidBodyNode.h"

#include <set>
#include <map>
#include <utility> // std::pair
using std::pair;


#include <cassert>
#include <iostream>
#include <vector>
#include <map>
#include <set>
#include <algorithm>

class RigidBodyNode;
class RBDistanceConstraint;
class RBStation;
class RBDirection;

typedef SimTK::Array_<const RigidBodyNode*>   RBNodePtrList;
typedef SimTK::Vector_<SpatialVec>            SpatialVecList;

namespace SimTK {

/*
 * A CoupledConstraintSet is a set of Simbody Constraints which must be
 * handled simultaneously for purposes of a particular computation. We maintain a
 * Subtree here which encompasses all the included Constraints. This
 * Subtree has as its terminal bodies the set of all constrained bodies
 * from any of the included Constraints. The ancestor body will be
 * the outmost common ancestor of all those constrained bodies, or 
 * equivalently the outmost common ancestor of all the Constraints'
 * ancestor bodies.
 *
 * Operators and responses here set up an environment in which the
 * individual constraint error functions are evaluated. The environments
 * are: 
 *   - same as global System state (i.e., this is just a response)
 *   - all mobility variables from State, except for one which is perturbed (q,u,udot)
 *   - all mobility variables are zero (u,udot)
 *   - all mobility variables are zero except for one (u,udot)
 */

class CoupledConstraintSet {
public:
    CoupledConstraintSet() : topologyRealized(false) { }
    void addConstraint(ConstraintIndex cid) {
        topologyRealized = false;
        constraints.insert(cid);
    }
    
    void mergeInConstraintSet(const CoupledConstraintSet& src) {
        topologyRealized = false;
        for (int i=0; i < (int)src.getCoupledConstraints().size(); ++i)
            constraints.insert(src.getCoupledConstraints()[i]);
    }

    void realizeTopology(const SimbodyMatterSubsystem& matter) {
        coupledConstraints.resize((unsigned)constraints.size());
        std::set<ConstraintIndex>::const_iterator i = constraints.begin();
        for (int nxt=0; i != constraints.end(); ++i, ++nxt)
            coupledConstraints[nxt] = *i;
        topologyRealized = true;
    }

    const Array_<ConstraintIndex>& getCoupledConstraints() const {
        assert(topologyRealized);
        return coupledConstraints;
    }

private:
    // TOPOLOGY STATE
    std::set<ConstraintIndex> constraints;

    // TOPOLOGY CACHE
    bool topologyRealized;

    // Sorted in nondecreasing order of ancestor MobilizedBodyIndex.
    Array_<ConstraintIndex>    coupledConstraints;
    SimbodyMatterSubtree coupledSubtree; // with the new ancestor
};

//==============================================================================
//                       SIMBODY MATTER SUBSYSTEM REP
//==============================================================================
/* The SimbodyMatterSubsystemRep class owns the tree of MobilizedBodies and 
their associated computational form inherited from IVM, called RigidBodyNodes. 
Here we store references to the RigidBodyNodes in a tree structure organized
in "levels" with level 0 being Ground, level 1 being bodies which are connected 
to Ground (base bodies), level 2 connected to level 1 and so on. Nodes at the 
same level are stored together in an array, but the order does not reflect the 
logical tree structure; that is maintained via parent & children pointers kept 
in the nodes.

Access to mobilized body information is requested here via MobilizedBodyIndex,
a small integer, rather than via MobilizedBody objects. These integers are used 
both to index MobilizedBodies and their corresponding RigidBodyNodes. You can 
get the abstract MobilizedBody corresponding to a MobilizedBodyIndex if you want
one, but you should prefer MobilizedBodyIndex when working at the "Rep" 
level here. */
class SimbodyMatterSubsystemRep : public Subsystem::Guts {
public:
    SimbodyMatterSubsystemRep() 
      : Subsystem::Guts("SimbodyMatterSubsystem", "0.7.1")
    { 
        clearTopologyCache();
    }

    SimbodyMatterSubsystemRep(const SimbodyMatterSubsystemRep&);
    SimbodyMatterSubsystemRep& operator=(const SimbodyMatterSubsystemRep&);


        // IMPLEMENTATIONS OF SUBSYSTEM::GUTS VIRTUAL METHODS

    ~SimbodyMatterSubsystemRep() override {
        invalidateSubsystemTopologyCache();
        clearTopologyCache(); // should do cache before state
        clearTopologyState();
    }

    SimbodyMatterSubsystemRep* cloneImpl() const override {
        return new SimbodyMatterSubsystemRep(*this);
    }

    void acquireSystemResourcesImpl() override;

    int realizeSubsystemTopologyImpl    (State&) const override;
    int realizeSubsystemModelImpl       (State&) const override;
    int realizeSubsystemInstanceImpl    (const State&) const override;
    int realizeSubsystemTimeImpl        (const State&) const override;
    int realizeSubsystemPositionImpl    (const State&) const override;
    int realizeSubsystemVelocityImpl    (const State&) const override;
    int realizeSubsystemDynamicsImpl    (const State&) const override;
    int realizeSubsystemAccelerationImpl(const State&) const override;
    int realizeSubsystemReportImpl      (const State&) const override;

    int calcDecorativeGeometryAndAppendImpl
       (const State&, Stage, Array_<DecorativeGeometry>&) const override;

        // END OF SUBSYSTEM::GUTS VIRTUALS.

    // Return the MultibodySystem which owns this MatterSubsystem.
    const MultibodySystem& getMultibodySystem() const {
        return MultibodySystem::downcast(getSystem());
    }
    // Return the MultibodySystem which owns this MatterSubsystem.
    MultibodySystem& updMultibodySystem() {
        return MultibodySystem::updDowncast(updSystem());
    }



        // CONSTRUCTION STAGE //

    // The SimbodyMatterSubsystemRep takes over ownership of the child
    // MobilizedBody handle (leaving child as a non-owner reference), and 
    // makes it a child (outboard body) of the indicated parent. The new 
    // child body's index is returned, and will be greater than the parent's id.
    MobilizedBodyIndex adoptMobilizedBody(MobilizedBodyIndex parentIndex, 
                                          MobilizedBody&     child);

    // Ground counts as a mobilized body.
    int getNumMobilizedBodies() const {return (int)mobilizedBodies.size();}

    const MobilizedBody& getMobilizedBody(MobilizedBodyIndex ix) const {
        SimTK_INDEXCHECK(ix, (int)mobilizedBodies.size(),
                         "SimbodyMatterSubsystem::getMobilizedBody()");
        assert(mobilizedBodies[ix]);
        return *mobilizedBodies[ix];
    }

    // Note that we do not invalidate the subsystem topology cache yet, even
    // though we're handing out a writable reference to a MobilizedBody here.
    // Otherwise every time someone references Ground, e.g., by calling
    // matterSubsys.Ground() the subsystem would have its topology marked
    // invalid. For this reason, and also because the main program normally
    // retains a writable reference to MobilizedBodies, it is essential that 
    // every non-const method of MobilizedBody and its many descendants mark 
    // the subsystem topology invalid when called.
    MobilizedBody& updMobilizedBody(MobilizedBodyIndex ix) {
        SimTK_INDEXCHECK(ix, (int)mobilizedBodies.size(),
                         "SimbodyMatterSubsystem::updMobilizedBody()");
        assert(mobilizedBodies[ix]);
        return *mobilizedBodies[ix]; // topology not marked invalid yet
    }

    void createGroundBody();

    const MobilizedBody::Ground& getGround() const {
        return MobilizedBody::Ground::downcast
                                    (getMobilizedBody(MobilizedBodyIndex(0)));
    }
    MobilizedBody::Ground& updGround() {
        return MobilizedBody::Ground::updDowncast
                                    (updMobilizedBody(MobilizedBodyIndex(0)));
    }


    // Constraints are treated similarly to MobilizedBodies here.

    ConstraintIndex adoptConstraint(Constraint& child);

    const Constraint& getConstraint(ConstraintIndex ix) const {
        SimTK_INDEXCHECK(ix, (int)constraints.size(),
                         "SimbodyMatterSubsystem::getConstraint()");
        assert(constraints[ix]);
        return *constraints[ix];
    }
    Constraint& updConstraint(ConstraintIndex ix) {
        SimTK_INDEXCHECK(ix, (int)constraints.size(),
                         "SimbodyMatterSubsystem::updConstraint()");
        assert(constraints[ix]);
        return *constraints[ix];
    }

    UnilateralContactIndex adoptUnilateralContact(UnilateralContact*);
    int getNumUnilateralContacts() const 
    {   return (int)uniContacts.size(); }
    const UnilateralContact& 
    getUnilateralContact(UnilateralContactIndex ix) const {
        SimTK_INDEXCHECK(ix, (int)uniContacts.size(),
                         "SimbodyMatterSubsystem::getUnilateralContact()");
        assert(uniContacts[ix]);
        return *uniContacts[ix];
    }
    UnilateralContact& 
    updUnilateralContact(UnilateralContactIndex ix) {
        SimTK_INDEXCHECK(ix, (int)uniContacts.size(),
                         "SimbodyMatterSubsystem::updUnilateralContact()");
        assert(uniContacts[ix]);
        return *uniContacts[ix];
    }

    StateLimitedFrictionIndex adoptStateLimitedFriction(StateLimitedFriction*);
    int getNumStateLimitedFrictions() const 
    {   return (int)stateLtdFriction.size(); }

    const StateLimitedFriction& 
    getStateLimitedFriction(StateLimitedFrictionIndex ix) const {
        SimTK_INDEXCHECK(ix, (int)stateLtdFriction.size(),
                         "SimbodyMatterSubsystem::getStateLimitedFriction()");
        assert(stateLtdFriction[ix]);
        return *stateLtdFriction[ix];
    }
    StateLimitedFriction& 
    updStateLimitedFriction(StateLimitedFrictionIndex ix) {
        SimTK_INDEXCHECK(ix, (int)stateLtdFriction.size(),
                         "SimbodyMatterSubsystem::updStateLimitedFriction()");
        assert(stateLtdFriction[ix]);
        return *stateLtdFriction[ix];
    }

    // Topology stage cache entry
    AncestorConstrainedBodyPoolIndex 
    allocateNextAncestorConstrainedBodyPoolSlot() const {
        const AncestorConstrainedBodyPoolIndex nxt = nextAncestorConstrainedBodyPoolSlot;
        // Make this mutable briefly.
        ++ const_cast<SimbodyMatterSubsystemRep*>(this)->nextAncestorConstrainedBodyPoolSlot;
        return nxt;
    }


    // These counts can be obtained even during construction, where they
    // just return the current counts.
    // NumBodies includes ground.
    int getNumBodies()      const {return mobilizedBodies.size();}
    int getNumParticles()   const {return 0;} // TODO
    int getNumMobilities()  const {return getTotalDOF();}
    int getNumConstraints() const {return constraints.size();}
    MobilizedBodyIndex getParent(MobilizedBodyIndex) const;
    Array_<MobilizedBodyIndex> getChildren(MobilizedBodyIndex) const;

    const MassProperties& getDefaultBodyMassProperties    (MobilizedBodyIndex b) const;
    const Transform&      getDefaultMobilizerFrame        (MobilizedBodyIndex b) const;
    const Transform&      getDefaultMobilizerFrameOnParent(MobilizedBodyIndex b) const;

    void findMobilizerQs(const State& s, MobilizedBodyIndex body, QIndex& qStart, int& nq) const {
        const RigidBodyNode& n = getRigidBodyNode(body);
        qStart = n.getQIndex();
        nq     = n.getNQInUse(getModelVars(s));
    }

    void findMobilizerUs(const State& s, MobilizedBodyIndex body, UIndex& uStart, int& nu) const {
        const RigidBodyNode& n = getRigidBodyNode(body);
        uStart = n.getUIndex();
        nu     = n.getDOF();
    }

    // Access to Instance variables. //

    const MassProperties& getBodyMassProperties(const State& s, MobilizedBodyIndex b) const {
        return getInstanceVars(s).bodyMassProperties[b];
    }
    const Transform& getMobilizerFrame(const State& s, MobilizedBodyIndex b) const {
        return getInstanceVars(s).outboardMobilizerFrames[b];
    }
    const Transform& getMobilizerFrameOnParent(const State& s, MobilizedBodyIndex b) const {
        return getInstanceVars(s).inboardMobilizerFrames[b];
    }

    MassProperties& updBodyMassProperties(State& s, MobilizedBodyIndex b) const {
        return updInstanceVars(s).bodyMassProperties[b];
    }
    Transform& updMobilizerFrame(State& s, MobilizedBodyIndex b) const {
        return updInstanceVars(s).outboardMobilizerFrames[b];
    }
    Transform& updMobilizerFrameOnParent(State& s, MobilizedBodyIndex b) const {
        return updInstanceVars(s).inboardMobilizerFrames[b];
    }

    const Vector& getAllParticleMasses(const State& s) const {
        return getInstanceVars(s).particleMasses;
    }
    Vector& updAllParticleMasses(State& s) const {
        return updInstanceVars(s).particleMasses;
    }

    Real getTotalMass(const State& s) const {
        return getInstanceCache(s).totalMass;
    }

    // Extract position, velocity, and acceleration information for 
    // MobilizedBodies out of the State cache, accessing only the Tree cache
    // entries at each level, which should already have been marked valid.
    const Transform&  getBodyTransform   (const State&, MobilizedBodyIndex) const;
    const SpatialVec& getBodyVelocity    (const State&, MobilizedBodyIndex) const;
    const SpatialVec& getBodyAcceleration(const State&, MobilizedBodyIndex) const;

    // Call at Position stage or later. If necessary, composite body inertias 
    // will be realized first.
    const Array_<SpatialInertia,MobilizedBodyIndex>& 
    getCompositeBodyInertias(const State& s) const {
        realizeCompositeBodyInertias(s);
        return getCompositeBodyInertiaCache(s).compositeBodyInertia;
    }

    // Call at Position stage or later. If necessary, articulated body 
    // inertias will be realized first.
    const Array_<ArticulatedInertia,MobilizedBodyIndex>& 
    getArticulatedBodyInertias(const State& s) const {
        realizeArticulatedBodyInertias(s);
        return getArticulatedBodyInertiaCache(s).articulatedBodyInertia;
    }

    const Array_<ArticulatedInertia,MobilizedBodyIndex>& 
    getArticulatedBodyInertiasPlus(const State& s) const {
        realizeArticulatedBodyInertias(s);
        return getArticulatedBodyInertiaCache(s).pPlus;
    }

    // Call at Acceleration stage only.
    const Array_<SpatialVec,MobilizedBodyIndex>& 
    getArticulatedBodyForces(const State& s) const {
        return getTreeAccelerationCache(s).z;
    }
    const Array_<SpatialVec,MobilizedBodyIndex>& 
    getArticulatedBodyForcesPlus(const State& s) const {
        return getTreeAccelerationCache(s).zPlus;
    }

    // velocity dependent
<<<<<<< HEAD
    const SpatialVec& getMobilizerCoriolisAcceleration
       (const State&, MobilizedBodyIndex) const;
    const SpatialVec& getTotalCoriolisAcceleration    
       (const State&, MobilizedBodyIndex) const;
    const SpatialVec& getGyroscopicForce              
       (const State&, MobilizedBodyIndex) const;
    const SpatialVec& getMobilizerCentrifugalForces   
       (const State&, MobilizedBodyIndex) const;
    const SpatialVec& getTotalCentrifugalForces       
       (const State&, MobilizedBodyIndex) const;
=======
    const SpatialVec& 
    getMobilizerCoriolisAcceleration(const State&, MobilizedBodyIndex) const;
    const SpatialVec& 
    getTotalCoriolisAcceleration(const State&, MobilizedBodyIndex) const;
    const SpatialVec& 
    getGyroscopicForce(const State&, MobilizedBodyIndex) const;
    const SpatialVec& 
    getTotalCentrifugalForces(const State&, MobilizedBodyIndex) const;

    /* [I'm not exposing this in the API any more so the detailed comment is
    here rather than in SimbodyMatterSubsystem (where it used to be called
    getMobilizerCentrifugalForces().]
    This is part of the rotational velocity-dependent forces acting on a
    particular mobilized body B, accounting for gyroscopic forces plus Coriolis 
    forces due only to the *cross-mobilizer* velocity; this ignores the parent's 
    velocity and is not useful except as an intermediate term in acceleration 
    calculations -- see getTotalCentrifugalForces() instead. This is 
    `F=P*A+b` where `P` is mobod B's articulated body inertia (ABI), `A` is its 
    cross-mobilizer Coriolis acceleration (as returned by 
    getMobilizerCoriolisAcceleration()), and `b` is the (rotational 
    velocity-dependent) spatial gyroscopic force acting on B, as returned by
    getGyroscopicForce().

    Although this computation depends only on position and velocity kinematics, 
    we won't calculate it until the first time it is needed, generally during 
    realize(Acceleration). You can get it earlier if you have already realized 
    velocity kinematics *and* ABIs, either by an explicit call to 
    realizeArticulatedBodyInertias() or implicitly by asking for an ABI
    using getArticulatedBodyInertia(). This method will not initiate ABI 
    calculation automatically but will throw an exception instead if they are 
    not available. */
    const SpatialVec& 
    getArticulatedBodyCentrifugalForces(const State&, MobilizedBodyIndex) const;
>>>>>>> 04a3223b

    // PARTICLES TODO

    const Vector_<Vec3>&  getAllParticleLocations (const State&) const {
        static const Vector_<Vec3> v;
        return v;
    }
    const Vector_<Vec3>&  getAllParticleVelocities(const State&) const {
        static const Vector_<Vec3> v;
        return v;
    }
    // Invalidate Stage::Position.
    Vector_<Vec3>&  updAllParticleLocations (State&) const {
        static Vector_<Vec3> v;
        return v;
    }
    // Invalidate Stage::Velocity.
    Vector_<Vec3>&  updAllParticleVelocities(State&) const {
        static Vector_<Vec3> v;
        return v;
    }
    const Vector_<Vec3>&  getAllParticleAccelerations(const State&) const {
        static const Vector_<Vec3> v;
        return v;
    }

    // This is a solver that sets continuous state variables q or u
    // (depending on stage) to their prescribed values that will already
    // have been computed. Note that prescribed udot=udot(t,q,u) is not
    // dealt with here because it does not involve a state change.
    // Returns true if it makes any changes.
    bool prescribeQ(State& s) const;
    bool prescribeU(State& s) const;

    // Project quaternions onto their constraint manifold by normalizing
    // them. Also removes any error component along the length of the
    // quaternions if given a qErrest. Returns true if any change was made.
    // This is used by projectQ().
    bool normalizeQuaternions(State& s, Vector& qErrest) const;

    // Project position constraints onto their constraint manifold and remove
    // corresponding error component from error estimate if supplied.
    int projectQ(State& s, Vector& qErrest, 
                 const ProjectOptions& opts,
                 ProjectResults& results) const;

    // Project velocity constraints onto their constraint manifold and remove
    // corresponding error component from error estimate if supplied.
    int projectU(State& s, Vector& uErrest, 
                 const ProjectOptions& opts,
                 ProjectResults& results) const;

        // REALIZATIONS //


    // Call at Instance Stage or later. Depends on q; automatically realized
    // at Stage::Position.
    void realizePositionKinematics(const State&) const;

    // Call at Instance + PositionKinematics Stage or later. Depends on u;
    // automatically realized at Stage::Velocity.
    void realizeVelocityKinematics(const State&) const;

    // Call at Instance + PositionKinematics Stage or later. Never realized
    // automatically.
    void realizeCompositeBodyInertias(const State&) const;

    // Call at Instance + PositionKinematics Stage or later. Automatically
    // realized at Stage::Acceleration.
    void realizeArticulatedBodyInertias(const State&) const;

    // Call at Instance + VelocityKinematics + ArticulatedBodyInertias;
    // automatically realized at Stage::Acceleration.
    void realizeArticulatedBodyVelocity(const State&) const;

    bool isPositionKinematicsRealized(const State&) const;
    bool isVelocityKinematicsRealized(const State&) const;
    bool isCompositeBodyInertiasRealized(const State&) const;
    bool isArticulatedBodyInertiasRealized(const State&) const;
    bool isArticulatedBodyVelocityRealized(const State&) const;

    // These are just used in timing tests.
    void invalidatePositionKinematics(const State&) const;
    void invalidateVelocityKinematics(const State&) const;
    void invalidateCompositeBodyInertias(const State&) const;
    void invalidateArticulatedBodyInertias(const State&) const;
    void invalidateArticulatedBodyVelocity(const State&) const;

        // OPERATORS //

    Real calcKineticEnergy(const State&) const;

    void calcCompositeBodyInertias(const State&,
        Array_<SpatialInertia,MobilizedBodyIndex>& R) const;

    // Calculate the product J*v where J is the kinematic Jacobian 
    // dV/du=~Phi*~H (Schwieters' and Jain's terminology; our H is transposed
    // from theirs), and  v is a vector in mobility space (internal 
    // coordinates). If v==u, that is, it is a vector of generalized speeds, 
    // then the result will be V_GB, the spatial velocity of each body.
    // This is an O(N) operator which can be called once the State is realized
    // to Stage::Position or higher. Because this is an operator, there is
    // no effect on the State cache.
    void multiplyBySystemJacobian(const State&,
        const Vector&        v,
        Vector_<SpatialVec>& Jv) const;

    // Calculate the product ~J*X where J is the partial velocity Jacobian 
    // dV/du (~J=H*Phi)and X is a vector of force-space SpatialVec's, one per 
    // body. See Eq. 76&77 in Schwieters' paper, and see 81a & b for a use of 
    // this routine to compute energy gradient in internal coordinates. In that
    // case X=dE/dR, that is the gradient of the energy w.r.t. atomic positions, 
    // summed and shifted to body origins. There we are pretending dR/dq is the
    // same as dV/du, which will be true if dq/dt = u. In general, we have
    // dR/dq = (dV/du)*N^-1, where dq/dt = N*u (i.e., N= d qdot/du). But note 
    // that this method works in terms of u, not q, so it produces a meaningful
    // result in all cases, just not one that can be mapped directly back to 
    // generalized coordinates q. This is an O(n) operator which can be called 
    // after realizePosition(). Because this is an operator, there is no effect
    // on the State cache.
    void multiplyBySystemJacobianTranspose(const State&, 
        const Vector_<SpatialVec>& X, 
        Vector&                    JtX) const;

    // Given a set of body forces, return the equivalent set of mobilizer torques 
    // IGNORING CONSTRAINTS.
    // Must be in DynamicsStage so that articulated body inertias are available,
    // however, velocities are ignored. This operator has NO effect on the state
    // cache. It makes a single O(N) pass.
    void calcTreeEquivalentMobilityForces(const State&, 
        const Vector_<SpatialVec>& bodyForces,
        Vector&                    mobilityForces) const;

    void calcTreeAccelerations(const State& s,
        const Vector&              mobilityForces,
        const Vector_<SpatialVec>& bodyForces,
        const Array_<Real>&        presUDots, // packed
        Vector&                    netHingeForces,
        Array_<SpatialVec,MobilizedBodyIndex>& abForcesZ, 
        Array_<SpatialVec,MobilizedBodyIndex>& abForcesZPlus, 
        Vector_<SpatialVec>&       A_GB,
        Vector&                    udot, // in/out (in for prescribed udots)
        Vector&                    qdotdot,
        Vector&                    tau) const; 

    // Multiply by the mass matrix in O(n) time.
    void multiplyByM(const State& s,
        const Vector&             a,
        Vector&                   Ma) const;

    // Multiply by the mass matrix inverse in O(n) time. Works only with the
    // non-prescribed submatrix Mrr of M; entries f_p in f are not accessed,
    // and entries MInvf_p in MInvf are not written.
    void multiplyByMInv(const State&    s,
        const Vector&                   f,
        Vector&                         MInvf) const; 

    // Calculate the mass matrix in O(n^2) time. State must have already
    // been realized to Position stage. M must be resizeable or already the
    // right size (nXn). The result is symmetric but the entire matrix is
    // filled in.
    void calcM(const State& s, Matrix& M) const;

    // Calculate the mass matrix inverse in O(n^2) time. State must have already
    // been realized to Position stage. MInv must be resizeable or already the
    // right size (nXn). The result is symmetric but the entire matrix is
    // filled in. Only the non-prescribed block Mrr is inverted; other elements
    // are not written.
    void calcMInv(const State& s, Matrix& MInv) const;

    void calcTreeResidualForces(const State&,
        const Vector&               appliedMobilityForces,
        const Vector_<SpatialVec>&  appliedBodyForces,
        const Vector&               knownUdot,
        Vector_<SpatialVec>&        A_GB,
        Vector&                     residualMobilityForces) const;



    // Must be in Stage::Position to calculate out_q = N(q)*in_u (e.g., qdot=N*u)
    // or out_u = in_q * N(q). Note that one of "in" and "out" is always "q-like" while
    // the other is "u-like", but which is which changes if the matrix is on the right.
    // This is an O(n) operator since N is block diagonal.
    void multiplyByN(const State& s, bool matrixOnRight, const Vector& in, Vector& out) const;

    // Must be in Stage::Position to calculate out_u = NInv(q)*in_q (e.g., u=NInv*qdot)
    // or out_q = in_u * NInv(q). Note that one of "in" and "out" is always "q-like" while
    // the other is "u-like", but which is which changes if the matrix is on the right.
    // This is an O(n) operator since NInv is block diagonal.
    void multiplyByNInv(const State& s, bool matrixOnRight, const Vector& in, Vector& out) const;

    // Must be in Stage::Velocity to calculate out_q = NDot(q,u)*in_u
    // or out_u = in_q * NDot(q,u). Note that one of "in" and "out" is always 
    // "q-like" while the other is "u-like", but which is which changes if the 
    // matrix is on the right. This is an O(n) operator since NDot is block diagonal.
    void multiplyByNDot(const State& s, bool matrixOnRight, const Vector& in, Vector& out) const;

    // Must be in Stage::Position to calculate qdot = N*u.
    void calcQDot(const State& s,
        const Vector& u,
        Vector&       qdot) const;

    // Must be in Stage::Velocity to calculate qdotdot = Ndot*u + N*udot.
    void calcQDotDot(const State& s,
        const Vector& udot,
        Vector&       qdotdot) const;

        // MOBILIZER OPERATORS //

    // These operators deal with an isolated mobilizer and are thus independent of 
    // any other generalized coordinates or speeds.

    // State must be realized to Stage::Position, so that we can extract N(q) from it to calculate
    // qdot=N(q)*u for this mobilizer.
    void calcMobilizerQDotFromU(const State&, MobilizedBodyIndex, int nu, const Real* u, 
                                int nq, Real* qdot) const;

    // State must be realized to Stage::Velocity, so that we can extract N(q), NDot(q,u), and u from it to calculate
    // qdotdot=N(q)*udot + NDot(q,u)*u for this mobilizer.
    void calcMobilizerQDotDotFromUDot(const State&, MobilizedBodyIndex, int nu, const Real* udot, 
                                      int nq, Real* qdotdot) const;

    // State must be realized through Stage::Instance. Neither the State nor its
    // cache are modified by this method, since it is an operator.
    // The number of q's is passed in as a sanity check, to make sure the caller
    // and the called mobilizer agree on the generalized coordinates.
    // Returns X_FM(q).
    Transform calcMobilizerTransformFromQ(const State&, MobilizedBodyIndex, int nq, const Real* q) const;

    // State must be realized through Stage::Position. Neither the State nor its
    // cache are modified by this method, since it is an operator.
    // The number of u's is passed in as a sanity check, to make sure the caller
    // and the called mobilizer agree on the generalized speeds.
    // Returns V_FM(q,u)=H_FM(q)*u, where the q dependency is extracted from the State via
    // the hinge transition matrix H_FM(q).
    SpatialVec calcMobilizerVelocityFromU(const State&, MobilizedBodyIndex, int nu, const Real* u) const;

    // State must be realized through Stage::Velocity. Neither the State nor its
    // cache are modified by this method, since it is an operator.
    // The number of u's (and udot's) is passed in as a sanity check, to make sure the caller
    // and the called mobilizer agree on the generalized accelerations.
    // Returns A_FM(q,u,udot)=H_FM(q)*udot + HDot_FM(q,u)*u where the q and u dependencies
    // are extracted from the State via H_FM(q), and HDot_FM(q,u).
    SpatialVec calcMobilizerAccelerationFromUDot(const State&, MobilizedBodyIndex, int nu, const Real* udot) const;

    // These perform the same computations as above but then transform the results so that they
    // relate the child body's frame B to its parent body's frame P, rather than the M and F frames
    // which are attached to B and P respectively but differ by a constant transform.
    Transform  calcParentToChildTransformFromQ(const State& s, MobilizedBodyIndex mb, int nq, const Real* q) const;
    SpatialVec calcParentToChildVelocityFromU (const State& s, MobilizedBodyIndex mb, int nu, const Real* u) const;
    SpatialVec calcParentToChildAccelerationFromUDot(const State& s, MobilizedBodyIndex mb, int nu, const Real* udot) const;


    void setDefaultModelValues(const SBTopologyCache&, 
                               bool useEulerAnglesByDefault, 
                               SBModelVars&)        const;
    void setDefaultInstanceValues    (const SBModelVars&,     SBInstanceVars&)     const;
    void setDefaultTimeValues        (const SBModelVars&,     SBTimeVars&)         const;
    void setDefaultPositionValues    (const SBModelVars&,     Vector& q)           const;
    void setDefaultVelocityValues    (const SBModelVars&,     Vector& u)           const;
    void setDefaultDynamicsValues    (const SBModelVars&,     SBDynamicsVars&)     const;
    void setDefaultAccelerationValues(const SBModelVars&,     SBAccelerationVars&) const;

        // CALLABLE AFTER realizeTopology()

    int getTotalDOF()    const {assert(subsystemTopologyHasBeenRealized()); return DOFTotal;}
    int getTotalSqDOF()  const {assert(subsystemTopologyHasBeenRealized()); return SqDOFTotal;}
    int getTotalQAlloc() const {assert(subsystemTopologyHasBeenRealized()); return maxNQTotal;}

    int getNumTopologicalPositionConstraintEquations()     const {
        assert(subsystemTopologyHasBeenRealized()); return nextQErrSlot;
    }
    int getNumTopologicalVelocityConstraintEquations()     const {
        assert(subsystemTopologyHasBeenRealized()); return nextUErrSlot;
    }
    int getNumTopologicalAccelerationConstraintEquations() const {
        assert(subsystemTopologyHasBeenRealized()); return nextMultSlot;
    }

    int getQIndex(MobilizedBodyIndex) const;
    int getQAlloc(MobilizedBodyIndex) const;
    int getUIndex(MobilizedBodyIndex) const;
    int getDOF   (MobilizedBodyIndex) const;

    // Modeling info.

    void setUseEulerAngles(State& s, bool useAngles) const;
    void setConstraintIsDisabled(State& s, ConstraintIndex constraint, bool disabled) const;
    bool getUseEulerAngles(const State& s) const;
    bool isConstraintDisabled(const State& s, ConstraintIndex constraint) const;
    void convertToEulerAngles(const State& inputState, State& outputState) const;
    void convertToQuaternions(const State& inputState, State& outputState) const;

        // CALLABLE AFTER realizeModel()

    int  getNumQuaternionsInUse(const State&) const;                // mquat
    bool isUsingQuaternion(const State&, MobilizedBodyIndex) const;
    QuaternionPoolIndex getQuaternionPoolIndex(const State&, MobilizedBodyIndex) const; // Invalid if none

    // Note that although holonomic constraints are position-level constraints, they
    // do *not* include quaternion constraints (although the state's QErr vector does
    // include both). The total number of position-level constraints is thus
    // getNumHolonomicConstraintEquationsInUse()+getNumQuaternionsInUse()==mp+mquat.

    int getNumHolonomicConstraintEquationsInUse       (const State&) const; // mh
    int getNumNonholonomicConstraintEquationsInUse    (const State&) const; // mn
    int getNumAccelerationOnlyConstraintEquationsInUse(const State&) const; // ma

    void calcHolonomicConstraintMatrixPNInv    (const State&, Matrix&) const; // mh X nq
    void calcHolonomicVelocityConstraintMatrixP(const State&, Matrix&) const; // mh X nu
    void calcHolonomicVelocityConstraintMatrixPt(const State&, Matrix&) const; // nu X mh
    void calcNonholonomicConstraintMatrixV     (const State&, Matrix&) const; // mn X nu
    void calcNonholonomicConstraintMatrixVt    (const State&, Matrix&) const; // nu X mn
    void calcAccelerationOnlyConstraintMatrixA (const State&, Matrix&) const; // ma X nu
    void calcAccelerationOnlyConstraintMatrixAt(const State&, Matrix&) const; // nu X ma

    void calcMobilizerReactionForces(const State& s, Vector_<SpatialVec>& forces) const;
    // This alternative is for debugging and testing; it is slow but should
    // produce the same answers as calcMobilizerReactionForces().
    void calcMobilizerReactionForcesUsingFreebodyMethod(const State& s, Vector_<SpatialVec>& forces) const;



    // Constraint multipliers are known to the State object.
    const Vector& getConstraintMultipliers(const State& s) const
    {   return this->getMultipliers(s); }

    // But taus (prescribed motion "multipliers") are internal.
    const Vector& getMotionMultipliers(const State& s) const {
        const SBTreeAccelerationCache& tac = getTreeAccelerationCache(s);
        return tac.presMotionForces;
    }

    Vector calcMotionErrors(const State& state, const Stage& stage) const;

    void findMotionForces(const State&         s,
                          Vector&              mobilityForces) const;
    void findConstraintForces(const State&         s, 
                              Vector_<SpatialVec>& bodyForcesInG,
                              Vector&              mobilityForces) const;

    Real calcMotionPower(const State& s) const;
    Real calcConstraintPower(const State& s) const;

    // Treating all constraints together, given a comprehensive set of 
    // multipliers lambda, generate the complete set of body and mobility 
    // forces applied by all the constraints. Return the
    // individual Constraints' force contributions in the final two arguments.
    void calcConstraintForcesFromMultipliers
      (const State&         state, 
       const Vector&        lambda,
       Vector_<SpatialVec>& bodyForcesInG,
       Vector&              mobilityForces,
       Array_<SpatialVec>&  constrainedBodyForcesInG,
       Array_<Real>&        contraintMobilityForces) const;

    // Call this signature if you don't care about the individual constraint
    // contributions.
    void calcConstraintForcesFromMultipliers
      (const State&         state, 
       const Vector&        lambda,
       Vector_<SpatialVec>& bodyForcesInG,
       Vector&              mobilityForces) const
    {
        const SBInstanceCache& ic = getInstanceCache(state);
        const int ncb = ic.totalNConstrainedBodiesInUse;
        const int ncu = ic.totalNConstrainedUInUse;
        Array_<SpatialVec> constrainedBodyForcesInG(ncb);
        Array_<Real>       constraintMobilityForces(ncu);
        calcConstraintForcesFromMultipliers(state,lambda,bodyForcesInG,
            mobilityForces,constrainedBodyForcesInG,constraintMobilityForces);
    }

    // Form the product 
    //    fu = [ ~P ~V ~A ] * lambda
    // with all or a subset of P,V,A included. The multiplier-like vector 
    // must have length m=mp+mv+ma always. This is an O(n+m) method.
    void multiplyByPVATranspose(const State&     state,
                                bool             includeP,
                                bool             includeV,
                                bool             includeA,
                                const Vector&    lambda,
                                Vector&          fu) const;

    // Explicitly form the u-space constraint Jacobian transpose 
    // ~G=[~P ~V ~A] or selected submatrices of it. Performance is best if the 
    // output matrix has columns stored contiguously in memory, but this method
    // will work anyway, in that case using a contiguous temporary for column 
    // calculations and then copying out into the result. The matrix will be
    // resized as necessary to nu X (mp+mv+ma) where the constraint dimensions
    // can be zero if that submatrix is not selected.
    void calcPVATranspose(  const State&     state,
                            bool             includeP,
                            bool             includeV,
                            bool             includeA,
                            Matrix&          PVAt) const;

    // Form the product 
    //    fq = [ ~Pq ] * lambdap
    // The multiplier-like vector must have length m=mp always.
    // This is equivalent to ~(P*N^-1)*lambdap = ~N^-1 * (~P * lambdap).
    // This is an O(n+mp) method.
    void multiplyByPqTranspose(const State&     state,
                               const Vector&    lambdap,
                               Vector&          fq) const;

    // Explicitly form the q-space holonomic constraint Jacobian transpose
    // Pqt (= ~(N^-1) * ~P). Performance is best if the output matrix has 
    // columns stored contiguously in memory, but this method will work anyway,
    // in that case using a contiguous temporary for column calculations and 
    // then copying out into the result. The matrix will be resized as 
    // necessary to nq X mp.
    void calcPqTranspose(   const State&     state,
                            Matrix&          Pqt) const;

    // Calculate the bias vector from the constraint error
    // equations used in multiplyByPVA. Here bias is what you would get
    // when ulike==0. The output Vector must use contiguous storage. It will 
    // be resized if necessary to length m=mp+mv+ma.
    void calcBiasForMultiplyByPVA(const State& state,
                                  bool         includeP,
                                  bool         includeV,
                                  bool         includeA,
                                  Vector&      bias) const;

    // Calculate the bias vector from the acceleration constraint error
    // equations used. Here bias is what you would get from paerr, vaerr,
    // and aerr when udot==0. This is different than calcBiasForMultiplyByPVA()
    // because that method uses pverr for holonomic constraints rather than
    // paerr. The output Vector must use contiguous storage. It will 
    // be resized if necessary to length m=mp+mv+ma.
    void calcBiasForAccelerationConstraints(const State& state,
                                            bool         includeP,
                                            bool         includeV,
                                            bool         includeA,
                                            Vector&      bias) const;

    void calcBiasForMultiplyByPq(const State& state,
                                 Vector&      bias) const
    {   calcBiasForMultiplyByPVA(state,true,false,false,bias); }

    // Given a bias calculated by the above method using the same settings
    // for the "include" flags, form the product 
    //           [ P ]
    //    PVAu = [ V ] * ulike
    //           [ A ]
    // with all or a subset of P,V,A included. The u-like vector must have
    // length nu always. This is an O(n+m) method.
    void multiplyByPVA(const State&     state,
                       bool             includeP,
                       bool             includeV,
                       bool             includeA,
                       const Vector&    bias,
                       const Vector&    ulike,
                       Vector&          PVAu) const;

    // Explicitly form the u-space constraint Jacobian G=[P;V;A] or 
    // selected submatrices of it. Performance is best if the output matrix 
    // has columns stored contiguously in memory, but this method will work 
    // anyway, in that case using a contiguous temporary for column 
    // calculations and then copying out into the result. The matrix will be
    // resized as necessary to (mp+mv+ma) X nu where the constraint dimensions
    // can be zero if that submatrix is not selected.
    void calcPVA(   const State&     state,
                    bool             includeP,
                    bool             includeV,
                    bool             includeA,
                    Matrix&          PVA) const;

    // Given a bias calculated by the above method using just includeP=true
    // (or the leading bias_p segment of a complete bias vector), form the
    // product PqXqlike = Pq*qlike (= P*N^-1*qlike). The q-like vector must 
    // have length nq always and all Vectors must use contiguous storage.
    // This is an O(nq+mp) method.
    void multiplyByPq(  const State&   state,
                        const Vector&  bias_p,
                        const Vector&  qlike,
                        Vector&        PqXqlike) const;

    // Explicitly form the q-space holonomic constraint Jacobian Pq (= P*N^-1).
    // Performance is best if the output matrix has columns stored contiguously
    // in memory, but this method will work anyway, in that case using a 
    // contiguous temporary for column calculations and then copying out into 
    // the result. The matrix will be resized as necessary to mp X nq.
    void calcPq(    const State&     state,
                    Matrix&          Pq) const;

    // Calculate the mXm "projected mass matrix" G * M^-1 * G^T. By using
    // a combination of O(n) operators we can calculate this in O(m*n) time.
    // The method requires only O(n) memory also, except for the mXm result.
    // State must be realized through Velocity stage unless all constraints
    // are holonomic in which case Position will do. This matrix is used
    // when solving for Lagrange multipliers: (G M^-1 G^T) lambda = aerr
    // gives values for lambda that elimnate aerr.
    // Performance is best if the output matrix has columns stored 
    // contiguously in memory, but this method will work anyway, in that case
    // using a contiguous temporary for column calculations and then copying
    // out into the result.
    void calcGMInvGt(const State&   state,
                     Matrix&        GMInvGt) const;

    // Use factored GMInvGt to solve GMinvGt*impulse=deltaV. The main benefit
    // of this method is that it promises to use the same method Simbody does
    // to deal with constraint redundancies.
    void solveForConstraintImpulses(const State&     state,
                                    const Vector&    deltaV,
                                    Vector&          impulse) const;

    // Given an array of nu udots, return nb body accelerations in G (including
    // Ground as the 0th body with A_GB[0]=0). The returned accelerations are
    // A = J*udot + Jdot*u, with the Jdot*u (coriolis acceleration) term
    // extracted from the supplied state, which must have been realized to
    // Velocity stage.
    // The input and output Vectors must use contiguous storage.
    void calcBodyAccelerationFromUDot(const State&          state,
                                      const Vector_<Real>&  knownUDot,
                                      Vector_<SpatialVec>&  A_GB) const;

    // Given an array of nu udots and already-calculated corresponding 
    // qdotdot=N*udot + NDot*u, and the set of corresponding
    // Ground-relative body accelerations, compute the constraint
    // acceleration errors that result due to the constraints currently active
    // in the given state. All acceleration-level constraints are included:
    // holonomic second derivatives, nonholonomic first derivatives, and 
    // acceleratin-only constraints. This is a pure operator and does not 
    // affect the state or state cache. Vectors must use contiguous data.
    // State must have been realized through Velocity stage.
    void calcConstraintAccelerationErrors
       (const State&                state,
        const Vector_<SpatialVec>&  A_GB,
        const Vector_<Real>&        udot,
        const Vector_<Real>&        qdotdot,
        Vector&                     pvaerr) const;

    void enforcePositionConstraints(State& s, Real consAccuracy, const Vector& yWeights,
                                    const Vector& ooTols, Vector& yErrest, ProjectOptions) const;
    void enforceVelocityConstraints(State& s, Real consAccuracy, const Vector& yWeights,
                                    const Vector& ooTols, Vector& yErrest, ProjectOptions) const;

    // Unconstrained (tree) dynamics methods for use during realization.

    // Part of OLD constrained dynamics; TODO: may be useful in op space inertia calcs.
    void realizeY(const State&) const;

    const RigidBodyNode& getRigidBodyNode(MobilizedBodyIndex nodeNum) const {
        const RigidBodyNodeId& ix = nodeNum2NodeMap[nodeNum];
        return *rbNodeLevels[ix.level][ix.offset];
    }

    //
    //    STATE ARCHEOLOGY
    //    These routines know where the bodies are buried (no pun intended).
    //

    // This first one just provides access to the local topologyCache variable
    // that is stored directly in the SimbodyMatterSubsystemRep. This is the one
    // that counts - there is a copy in the State but it is just for sanity
    // checking.
    const SBTopologyCache& getMatterTopologyCache() const 
    {   return topologyCache; }

    // The TopologyCache in the State should be a copy of the one
    // we keep locally here. We always use our local copy rather than
    // this one except for checking that the State looks reasonable.
    const SBTopologyCache& getTopologyCache(const State& s) const {
        assert(subsystemTopologyHasBeenRealized() && topologyCacheIndex >= 0);
        return Value<SBTopologyCache>::downcast
            (s.getCacheEntry(getMySubsystemIndex(),topologyCacheIndex)).get();
    }
    SBTopologyCache& updTopologyCache(const State& s) const { //mutable
        assert(subsystemTopologyHasBeenRealized() && topologyCacheIndex >= 0);
        return Value<SBTopologyCache>::updDowncast
            (s.updCacheEntry(getMySubsystemIndex(),topologyCacheIndex)).upd();
    }

    const SBModelCache& getModelCache(const State& s) const {
        return Value<SBModelCache>::downcast
            (s.getCacheEntry(getMySubsystemIndex(),topologyCache.modelingCacheIndex)).get();
    }
    SBModelCache& updModelCache(const State& s) const { //mutable
        return Value<SBModelCache>::updDowncast
            (s.updCacheEntry(getMySubsystemIndex(),topologyCache.modelingCacheIndex)).upd();
    }

    const SBInstanceCache& getInstanceCache(const State& s) const {
        return Value<SBInstanceCache>::downcast
            (s.getCacheEntry(getMySubsystemIndex(),topologyCache.instanceCacheIndex)).get();
    }
    SBInstanceCache& updInstanceCache(const State& s) const { //mutable
        return Value<SBInstanceCache>::updDowncast
            (s.updCacheEntry(getMySubsystemIndex(),topologyCache.instanceCacheIndex)).upd();
    }

    const SBTimeCache& getTimeCache(const State& s) const {
        return Value<SBTimeCache>::downcast
            (s.getCacheEntry(getMySubsystemIndex(),topologyCache.timeCacheIndex)).get();
    }
    SBTimeCache& updTimeCache(const State& s) const { //mutable
        return Value<SBTimeCache>::updDowncast
            (s.updCacheEntry(getMySubsystemIndex(),topologyCache.timeCacheIndex)).upd();
    }

    const SBTreePositionCache& getTreePositionCache(const State& state) const {
        return Value<SBTreePositionCache>::downcast
           (state.getCacheEntry(getMySubsystemIndex(),
                                topologyCache.treePositionCacheIndex)).get();
    }

    SBTreePositionCache& updTreePositionCache(const State& s) const { //mutable
        return Value<SBTreePositionCache>::updDowncast
            (s.updCacheEntry(getMySubsystemIndex(),topologyCache.treePositionCacheIndex)).upd();
    }

    const SBConstrainedPositionCache& getConstrainedPositionCache(const State& s) const {
        return Value<SBConstrainedPositionCache>::downcast
            (s.getCacheEntry(getMySubsystemIndex(),topologyCache.constrainedPositionCacheIndex)).get();
    }
    SBConstrainedPositionCache& updConstrainedPositionCache(const State& s) const { //mutable
        return Value<SBConstrainedPositionCache>::updDowncast
            (s.updCacheEntry(getMySubsystemIndex(),topologyCache.constrainedPositionCacheIndex)).upd();
    }

    const SBCompositeBodyInertiaCache& getCompositeBodyInertiaCache(const State& s) const {
        return Value<SBCompositeBodyInertiaCache>::downcast
            (getCacheEntry(s,topologyCache.compositeBodyInertiaCacheIndex));
    }
    SBCompositeBodyInertiaCache& updCompositeBodyInertiaCache(const State& s) const { //mutable
        return Value<SBCompositeBodyInertiaCache>::updDowncast
            (updCacheEntry(s,topologyCache.compositeBodyInertiaCacheIndex));
    }

    const SBArticulatedBodyInertiaCache& getArticulatedBodyInertiaCache(const State& s) const {
        return Value<SBArticulatedBodyInertiaCache>::downcast
            (getCacheEntry(s,topologyCache.articulatedBodyInertiaCacheIndex));
    }
    SBArticulatedBodyInertiaCache& updArticulatedBodyInertiaCache(const State& s) const { //mutable
        return Value<SBArticulatedBodyInertiaCache>::updDowncast
            (updCacheEntry(s,topologyCache.articulatedBodyInertiaCacheIndex));
    }

    const SBTreeVelocityCache& getTreeVelocityCache(const State& state) const {
        return Value<SBTreeVelocityCache>::downcast
           (state.getCacheEntry(getMySubsystemIndex(),
                                topologyCache.treeVelocityCacheIndex)).get();
    }

    SBTreeVelocityCache& updTreeVelocityCache(const State& s) const { //mutable
        return Value<SBTreeVelocityCache>::updDowncast
            (s.updCacheEntry(getMySubsystemIndex(),topologyCache.treeVelocityCacheIndex)).upd();
    }

    const SBConstrainedVelocityCache& getConstrainedVelocityCache(const State& s) const {
        return Value<SBConstrainedVelocityCache>::downcast
            (s.getCacheEntry(getMySubsystemIndex(),topologyCache.constrainedVelocityCacheIndex)).get();
    }
    SBConstrainedVelocityCache& updConstrainedVelocityCache(const State& s) const { //mutable
        return Value<SBConstrainedVelocityCache>::updDowncast
            (s.updCacheEntry(getMySubsystemIndex(),topologyCache.constrainedVelocityCacheIndex)).upd();
    }

    const SBArticulatedBodyVelocityCache& 
    getArticulatedBodyVelocityCache(const State& state) const {
        return Value<SBArticulatedBodyVelocityCache>::downcast
           (state.getCacheEntry(getMySubsystemIndex(),
                topologyCache.articulatedBodyVelocityCacheIndex)).get();
    }

    SBArticulatedBodyVelocityCache& 
    updArticulatedBodyVelocityCache(const State& state) const { //mutable
        return Value<SBArticulatedBodyVelocityCache>::downcast
            (state.updCacheEntry(getMySubsystemIndex(),
                topologyCache.articulatedBodyVelocityCacheIndex)).upd();
    }

    const SBDynamicsCache& getDynamicsCache(const State& s, bool realizingDynamics=false) const {
        const AbstractValue& cacheEntry = 
            realizingDynamics ? (const AbstractValue&)s.updCacheEntry(getMySubsystemIndex(),topologyCache.dynamicsCacheIndex)
                              : s.getCacheEntry(getMySubsystemIndex(),topologyCache.dynamicsCacheIndex);
        return Value<SBDynamicsCache>::downcast(cacheEntry).get();
    }
    SBDynamicsCache& updDynamicsCache(const State& s) const { //mutable
        return Value<SBDynamicsCache>::updDowncast
            (s.updCacheEntry(getMySubsystemIndex(),topologyCache.dynamicsCacheIndex)).upd();
    }

    const SBTreeAccelerationCache& getTreeAccelerationCache(const State& s) const {
        return Value<SBTreeAccelerationCache>::downcast
            (s.getCacheEntry(getMySubsystemIndex(),topologyCache.treeAccelerationCacheIndex)).get();
    }
    SBTreeAccelerationCache& updTreeAccelerationCache(const State& s) const { //mutable
        return Value<SBTreeAccelerationCache>::updDowncast
            (s.updCacheEntry(getMySubsystemIndex(),topologyCache.treeAccelerationCacheIndex)).upd();
    }

    const SBConstrainedAccelerationCache& getConstrainedAccelerationCache(const State& s) const {
        return Value<SBConstrainedAccelerationCache>::downcast
            (s.getCacheEntry(getMySubsystemIndex(),topologyCache.constrainedAccelerationCacheIndex)).get();
    }
    SBConstrainedAccelerationCache& updConstrainedAccelerationCache(const State& s) const { //mutable
        return Value<SBConstrainedAccelerationCache>::updDowncast
            (s.updCacheEntry(getMySubsystemIndex(),topologyCache.constrainedAccelerationCacheIndex)).upd();
    }


    const SBModelVars& getModelVars(const State& s) const {
        return Value<SBModelVars>::downcast
            (s.getDiscreteVariable(getMySubsystemIndex(),topologyCache.modelingVarsIndex)).get();
    }
    SBModelVars& updModelVars(State& s) const {
        return Value<SBModelVars>::updDowncast
            (s.updDiscreteVariable(getMySubsystemIndex(),topologyCache.modelingVarsIndex)).upd();
    }

    const SBInstanceVars& getInstanceVars(const State& s) const {
        return Value<SBInstanceVars>::downcast
            (s.getDiscreteVariable(getMySubsystemIndex(),topologyCache.topoInstanceVarsIndex)).get();
    }
    SBInstanceVars& updInstanceVars(State& s) const {
        return Value<SBInstanceVars>::updDowncast
            (s.updDiscreteVariable(getMySubsystemIndex(),topologyCache.topoInstanceVarsIndex)).upd();
    }

    const SBTimeVars& getTimeVars(const State& s) const {
        return Value<SBTimeVars>::downcast
            (s.getDiscreteVariable(getMySubsystemIndex(),getModelCache(s).timeVarsIndex)).get();
    }
    SBTimeVars& updTimeVars(State& s) const {
        return Value<SBTimeVars>::updDowncast
            (s.updDiscreteVariable(getMySubsystemIndex(),getModelCache(s).timeVarsIndex)).upd();
    }

    const SBPositionVars& getPositionVars(const State& s) const {
        return Value<SBPositionVars>::downcast
            (s.getDiscreteVariable(getMySubsystemIndex(),getModelCache(s).qVarsIndex)).get();
    }
    SBPositionVars& updPositionVars(State& s) const {
        return Value<SBPositionVars>::updDowncast
            (s.updDiscreteVariable(getMySubsystemIndex(),getModelCache(s).qVarsIndex)).upd();
    }

    const SBVelocityVars& getVelocityVars(const State& s) const {
        return Value<SBVelocityVars>::downcast
            (s.getDiscreteVariable(getMySubsystemIndex(),getModelCache(s).uVarsIndex)).get();
    }
    SBVelocityVars& updVelocityVars(State& s) const {
        return Value<SBVelocityVars>::updDowncast
            (s.updDiscreteVariable(getMySubsystemIndex(),getModelCache(s).uVarsIndex)).upd();
    }

    const SBDynamicsVars& getDynamicsVars(const State& s) const {
        return Value<SBDynamicsVars>::downcast
            (s.getDiscreteVariable(getMySubsystemIndex(),getModelCache(s).dynamicsVarsIndex)).get();
    }
    SBDynamicsVars& updDynamicsVars(State& s) const {
        return Value<SBDynamicsVars>::updDowncast
            (s.updDiscreteVariable(getMySubsystemIndex(),getModelCache(s).dynamicsVarsIndex)).upd();
    }

    const SBAccelerationVars& getAccelerationVars(const State& s) const {
        return Value<SBAccelerationVars>::downcast
            (s.getDiscreteVariable(getMySubsystemIndex(),getModelCache(s).accelerationVarsIndex)).get();
    }
    SBAccelerationVars& updAccelerationVars(State& s) const {
        return Value<SBAccelerationVars>::updDowncast
            (s.updDiscreteVariable(getMySubsystemIndex(),getModelCache(s).accelerationVarsIndex)).upd();
    }

    const SimbodyMatterSubsystem& getMySimbodyMatterSubsystemHandle() const 
    {   return SimbodyMatterSubsystem::downcast(getOwnerSubsystemHandle()); }
    SimbodyMatterSubsystem& updMySimbodyMatterSubsystemHandle() 
    {   return SimbodyMatterSubsystem::updDowncast(updOwnerSubsystemHandle()); }
    bool getShowDefaultGeometry() const;
    void setShowDefaultGeometry(bool show);

    bool getUseEulerAnglesByDefault() const; 
    void setUseEulerAnglesByDefault(bool useAngles); 

    void calcTreeForwardDynamicsOperator(const State&,
        const Vector&                   mobilityForces,
        const Vector_<Vec3>&            particleForces,
        const Vector_<SpatialVec>&      bodyForces,
        const Vector*                   extraMobilityForces,
        const Vector_<SpatialVec>*      extraBodyForces,
        SBTreeAccelerationCache&        tac,    // kinematics & prescribed forces into here
        Vector&                         udot,   // in/out (in for prescribed udot)
        Vector&                         qdotdot,
        Vector&                         udotErr) const;

    void calcLoopForwardDynamicsOperator(const State&, 
        const Vector&                   mobilityForces,
        const Vector_<Vec3>&            particleForces,
        const Vector_<SpatialVec>&      bodyForces,
        SBTreeAccelerationCache&        tac,    // kinematics & prescribed forces into here
        SBConstrainedAccelerationCache& cac,    // constraint forces go here
        Vector&                         udot,   // in/out (in for prescribed udot)
        Vector&                         qdotdot,
        Vector&                         multipliers,
        Vector&                         udotErr) const;

    // Given a set of forces, calculate accelerations ignoring
    // constraints, and leave the results in the state cache. 
    // Must have already called realizeDynamics().
    // We also allow some extra forces to be supplied, with the intent
    // that these will be used to deal with internal forces generated
    // by constraints; set the pointers to zero if you don't have any
    // extras to pass in.
    void realizeTreeForwardDynamics (const State& s,
        const Vector&              mobilityForces,
        const Vector_<Vec3>&       particleForces,
        const Vector_<SpatialVec>& bodyForces,
        const Vector*              extraMobilityForces,
        const Vector_<SpatialVec>* extraBodyForces) const;

    // Given a set of forces, calculate acclerations resulting from
    // those forces and enforcement of acceleration constraints, and update 
    // the state cache with the results.
    void realizeLoopForwardDynamics(const State&,
        const Vector&              mobilityForces,
        const Vector_<Vec3>&       particleForces,
        const Vector_<SpatialVec>& bodyForces) const;

    // calc ~(Tp Pq Wq^-1)_r (nfq X mp)
    void calcWeightedPqrTranspose(   
        const State&     state,
        const Vector&    Tp,    // 1/perr tols
        const Vector&    Wqinv, // 1/q weights
        Matrix&          Pqrt) const;

    // calc ~(Tp P Wu^-1)
    //       (Tv V Wu^-1)_r (nfu X (mp+mv))
    void calcWeightedPVrTranspose(
        const State&     s,
        const Vector&    Tpv,   // 1/verr tols
        const Vector&    Wuinv, // 1/u weights
        Matrix&          PVrt) const;

    const Array_<QIndex>& getFreeQIndex(const State& state) const;
    const Array_<QIndex>& getPresQIndex(const State& state) const;
    const Array_<QIndex>& getZeroQIndex(const State& state) const;

    const Array_<UIndex>& getFreeUIndex(const State& state) const;
    const Array_<UIndex>& getPresUIndex(const State& state) const;
    const Array_<UIndex>& getZeroUIndex(const State& state) const;

    const Array_<UIndex>& getFreeUDotIndex(const State& state) const;
    const Array_<UIndex>& getKnownUDotIndex(const State& state) const;

    // Output must already be sized for number of free q's nfq.
    // Input must be size nq.
    void packFreeQ(const State& s, const Vector& allQ,
                   Vector& packedFreeQ) const;

    // For efficiency, you must provide an output array of the right size nq.
    // This method *will not* touch the prescribed slots in the output so
    // if you want them zero make sure you do it yourself.
    void unpackFreeQ(const State& s, const Vector& packedFreeQ,
                     Vector& unpackedFreeQ) const;

    // Given a q-like array with nq entries, write zeroes onto the entries
    // corresponding to known (prescribed) q's. The result looks like
    // a properly-zeroed unpackedFreeQ.
    void zeroKnownQ(const State& s, Vector& qlike) const;

    // Output must already be sized for number of free u's nfu.
    // Input must be size nu.
    void packFreeU(const State& s, const Vector& allU,
                   Vector& packedFreeU) const;

    // For efficiency, you must provide an output array of the right size nu.
    // This method *will not* touch the prescribed slots in the output so
    // if you want them zero make sure you do it yourself.
    void unpackFreeU(const State& s, const Vector& packedFreeU,
                     Vector& unpackedFreeU) const;

    // Given a u-like array with nu entries, write zeroes onto the entries
    // corresponding to known (prescribed) u's. The result looks like
    // a properly-zeroed unpackedFreeU.
    void zeroKnownU(const State& s, Vector& ulike) const;

    friend std::ostream& operator<<(std::ostream&, 
                                    const SimbodyMatterSubsystemRep&);
    friend class SimbodyMatterSubsystem;

    struct RigidBodyNodeId {
        RigidBodyNodeId(int l, int o) : level(l), offset(o) { }
        int level, offset;
    };

    SimTK_DOWNCAST(SimbodyMatterSubsystemRep, Subsystem::Guts);

private:
        // TOPOLOGY "STATE VARIABLES"

    void clearTopologyState(); // note that this requires non-const access

    // The handles in this array are the owners of the MobilizedBodies after they
    // are adopted. The MobilizedBodyIndex (converted to int) is the index of a
    // MobilizedBody in this array.

    // TODO: why are these pointers? address stability for the handle?

    Array_<MobilizedBody*,MobilizedBodyIndex>               mobilizedBodies;
    // Constraints are treated similarly.
    Array_<Constraint*,ConstraintIndex>                     constraints;

    Array_<UnilateralContact*,UnilateralContactIndex>       uniContacts;
    Array_<StateLimitedFriction*,StateLimitedFrictionIndex> stateLtdFriction;

    // Our realizeTopology method calls this after all bodies & constraints have been added,
    // to construct part of the topology cache below.
    void endConstruction(State&);
    
        // TOPOLOGY CACHE

    // The data members here are filled in when realizeTopology() is called.
    // The flag which remembers whether we have realized topology is in 
    // the Subsystem::Guts base class.
    // Note that a cache is treated as mutable, so the methods that manipulate
    // it are const.

    void clearTopologyCache() const {
        SimbodyMatterSubsystemRep& mthis = 
            const_cast<SimbodyMatterSubsystemRep&>(*this);
        mthis.clearTopologyCache(); // call the non-const version
    }

    // This method should clear out all the data members below.
    void clearTopologyCache();

        // Mobilized bodies and their rigid body nodes

    // This holds pointers to nodes and serves to map (level,offset) to nodeNum.
    Array_<RBNodePtrList>      rbNodeLevels;
    // Map nodeNum (a.k.a. MobilizedBodyIndex) to (level,offset).
    Array_<RigidBodyNodeId,MobilizedBodyIndex> nodeNum2NodeMap;

        // Constraints

    // Here we sort the above constraints by branch (ancestor's base body), then by
    // level within that branch. That is, each constraint is addressed
    // by three indices [branch][levelOfAncestor][offset]
    // where offset is an arbitrary unique integer assigned to all
    // the constraints on the same branch with the same level of ancestor.
    Array_< Array_< Array_<ConstraintIndex> > > branches;

    // Partition the constraints into groups which are coupled by constraints at
    // the indicated level. Only Constraints which generate holonomic constraint
    // equations (mp>0) are coupled at the position level. Constraints with
    // *either* holonomic or nonholonomic (mv>0) constraint equations can be
    // coupled at the velocity level because the derivatives of the holonomic
    // constraints are velocity constraints. And any Constraints can be coupled
    // at the accleration level.
    //
    // Each ConstraintSet contains a Subtree comprising all the relevant
    // mobilized bodies for that set. Note that this is *kinematic* coupling;
    // for dynamics there is additional coupling brought in by the mass
    // matrix in the computation of (G M^-1 G^T).

    // sorted in nondecreasing order of ancestor MobilizedBodyIndex
    Array_<CoupledConstraintSet> positionCoupledConstraints;     // for P
    Array_<CoupledConstraintSet> velocityCoupledConstraints;     // for PV
    Array_<CoupledConstraintSet> accelerationCoupledConstraints; // for G=PVA

    // This further partitions the accelerationCoupledConstraints into
    // larger groups comprised of accelerationCoupledConstraints whose ancestor
    // bodies' inboard paths share a body other than ground. That is, we couple
    // the constraints unless they involve completely disjoint grounded subtrees.
    // These groups correspond to disjoint blocks in M (as
    // well as G, of course), so we can decouple them for the (G M^-1 G^T) 
    // calculation.
    // TODO: acceleration constraints should instead be dealt with recursively,
    // based on *kinematic* coupling; where the kinematically coupled groups are
    // used to modify the articulated body inertias.
    Array_<CoupledConstraintSet> dynamicallyCoupledConstraints;


    // TODO: these state indices and counters should be deferred to realizeModel()
    // so we can have Model stage variables which change the number of state
    // slots needed.

    // Initialize to 0 at beginning of construction. These are for doling
    // out Q & U state variables to the nodes.
    UIndex        nextUSlot;
    USquaredIndex nextUSqSlot;
    QIndex        nextQSlot;

    // These are similarly for doling out slots for *topological* constraint
    // equations for position errors, velocity errors, and multipliers.
    // Note that quaternion normalization constraints are *not* topological
    // so aren't counted here (although we begin assigning them slots at
    // the end of the qErr's used up here).
    int nextQErrSlot;
    int nextUErrSlot;
    int nextMultSlot;

    // Dole out slots for all Constrained Bodies which belong to Constraints
    // whose Ancestor is not Ground (except for the Ancestor bodies themselves).
    AncestorConstrainedBodyPoolIndex nextAncestorConstrainedBodyPoolSlot;

    int DOFTotal;   // summed over all nodes
    int SqDOFTotal; // sum of squares of ndofs per node
    int maxNQTotal; // sum of dofs with room for quaternions

    SBTopologyCache topologyCache;
    CacheEntryIndex topologyCacheIndex; // topologyCache is copied here in the State
    
    bool            m_showDefaultGeometry;
    bool            m_useEulerAnglesByDefault;

};

std::ostream& operator<<(std::ostream&, const SimbodyMatterSubsystemRep&);

} // namespace SimTK


#endif // SimTK_SIMBODY_MATTER_SUBSYSTEM_REP_H_<|MERGE_RESOLUTION|>--- conflicted
+++ resolved
@@ -396,18 +396,6 @@
     }
 
     // velocity dependent
-<<<<<<< HEAD
-    const SpatialVec& getMobilizerCoriolisAcceleration
-       (const State&, MobilizedBodyIndex) const;
-    const SpatialVec& getTotalCoriolisAcceleration    
-       (const State&, MobilizedBodyIndex) const;
-    const SpatialVec& getGyroscopicForce              
-       (const State&, MobilizedBodyIndex) const;
-    const SpatialVec& getMobilizerCentrifugalForces   
-       (const State&, MobilizedBodyIndex) const;
-    const SpatialVec& getTotalCentrifugalForces       
-       (const State&, MobilizedBodyIndex) const;
-=======
     const SpatialVec& 
     getMobilizerCoriolisAcceleration(const State&, MobilizedBodyIndex) const;
     const SpatialVec& 
@@ -441,7 +429,6 @@
     not available. */
     const SpatialVec& 
     getArticulatedBodyCentrifugalForces(const State&, MobilizedBodyIndex) const;
->>>>>>> 04a3223b
 
     // PARTICLES TODO
 
